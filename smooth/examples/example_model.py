""" DEFINE THE MODEL YOU WANT TO SIMULATE """
import os

# Define where Python should look for csv files
my_path = os.path.join(os.path.dirname(__file__), 'example_timeseries')

""" Create busses """
# create hydrogen bus
busses = ['bel', 'bh2_lp', 'bh2_hp']


""" Define components """
components = list()
components.append({
    'component': 'electrolyzer',
    'name': 'this_ely',
    'bus_el': 'bel',
    'bus_h2': 'bh2_lp',
    'power_max': 100e3,
    'temp_init': 293.15,
    'life_time': 20,
    'capex': {
        'key': ['free', 'spec'],
        'fitting_value': [[193, -0.366], 'cost'],
        'dependant_value': ['power_max', 'power_max']
    },
    'opex': {
        'key': 'spec',
        'fitting_value': 0.04,
        'dependant_value': 'capex',
    }
})

components.append({
    'component': 'energy_source_from_csv',
    'name': 'solar_output',
    'bus_out': 'bel',
    'csv_filename': 'ts_pv.csv',
    'csv_separator': ';',
    'nominal_value': 1000000/23,
    'column_title': 'PV generation [kWh]',
    'path': my_path
})

components.append({
    'component': 'energy_source_from_csv',
    'name': 'wind_output',
    'bus_out': 'bel',
    'csv_filename': 'ts_wind.csv',
    'nominal_value': 1/4,
    'column_title': 'Power output',
    'path': my_path
})

components.append({
    'component': 'energy_demand_from_csv',
    'name': 'h2_demand',
    'bus_in': 'bh2_hp',
    'csv_filename': 'ts_demand_h2.csv',
    'nominal_value': 1,
    'column_title': 'Hydrogen load',
    'path': my_path
})

components.append({
    'component': 'supply',
    'name': 'from_grid',
    'bus_out': 'bel',
    'input_max': 5000000,
    'variable_costs': 0.00016,
    'fs_component_name': 'h2_storage',
    'fs_attribute_name': 'storage_level',
    'fs_threshold': 200,
    'fs_low_art_cost': -0.001,
    'fs_high_art_cost': 50,
    'dependency_flow_costs': 'flow: from_grid-->bel',
<<<<<<< HEAD
    'dependency_flow_emissions': 'flow: from_grid-->bel',
=======
>>>>>>> 28b300dc
})

components.append({
    'component': 'sink',
    'name': 'to_grid',
    'bus_in': 'bel',
    'artificial_costs': 10,
    'dependency_flow_costs': 'flow: bel-->to_grid',
<<<<<<< HEAD
    'dependency_flow_emissions': 'flow: bel-->to_grid',
=======
>>>>>>> 28b300dc
})

components.append({
    'component': 'storage_h2',
    'name': 'h2_storage',
    'bus_in_and_out': 'bh2_lp',
    'p_min': 5,
    'p_max': 450,
    'storage_capacity': 500,
    'storage_level_init': 300,
    'life_time': 30,
    'capex': {
        'key': ['poly', 'spec'],
        'fitting_value': [[604.6, 0.5393], 'cost'],
        'dependant_value': ['p_max', 'storage_capacity']
    },
    'opex': {
        'key': 'spec',
        'fitting_value': 0.01,
        'dependant_value': 'capex'
    }
})



components.append({
    'component': 'compressor_h2',
    'name': 'h2_compressor',
    # Busses
    'bus_h2_in': 'bh2_lp',
    'bus_h2_out': 'bh2_hp',
    # Parameters
    'bus_el': 'bel',
    'm_flow_max': 33.6 * 2,
    'life_time': 20,
    # Foreign states
    'fs_component_name': ['h2_storage', None],
    'fs_attribute_name': ['pressure', 700],
    # Financials
    'capex': {
        'key': 'free',
        'fitting_value': [34592, 0.6468],
        'dependant_value': 'm_flow_max'
    },
    'opex': {
        'key': 'spec',
        'fitting_value': 0.04,
        'dependant_value': 'capex'
    }

})
"""
components.append({
    'component': 'energy_demand_from_csv',
    'name': 'thermal_demand',
    'bus_in': 'bth',
    'csv_filename': 'ts_demand_h2.csv',
    'nominal_value': 1,
    'column_title': 'Hydrogen load',
    'path': my_path
})


components.append({
    'component': 'fuel_cell_chp',
    'name': 'fuel_cell_chp',
    'bus_el': 'bel',
    'bus_h2': 'bh2_hp',
    'bus_th': 'bth',
    'power_max': 500e3
})
"""

sim_params = {
    'start_date': '1/1/2019',
    'n_intervals': 10,
    'interval_time': 60,
    'interest_rate': 0.03,
    'print_progress': False
}

mymodel = {
    'busses': busses,
    'components': components,
    'sim_params': sim_params,
}<|MERGE_RESOLUTION|>--- conflicted
+++ resolved
@@ -74,10 +74,6 @@
     'fs_low_art_cost': -0.001,
     'fs_high_art_cost': 50,
     'dependency_flow_costs': 'flow: from_grid-->bel',
-<<<<<<< HEAD
-    'dependency_flow_emissions': 'flow: from_grid-->bel',
-=======
->>>>>>> 28b300dc
 })
 
 components.append({
@@ -86,10 +82,6 @@
     'bus_in': 'bel',
     'artificial_costs': 10,
     'dependency_flow_costs': 'flow: bel-->to_grid',
-<<<<<<< HEAD
-    'dependency_flow_emissions': 'flow: bel-->to_grid',
-=======
->>>>>>> 28b300dc
 })
 
 components.append({
