--- conflicted
+++ resolved
@@ -137,8 +137,6 @@
     'fs_low_art_cost': -0.001,
     'fs_high_art_cost': 50,
     'dependency_flow_costs': ('from_grid', 'bel'),
-<<<<<<< HEAD
-=======
     'life_time': 50,
     'capex': {
         'key': 'variable',
@@ -161,7 +159,6 @@
             },
         ]
     },
->>>>>>> 94a5eeb8
 })
 
 components.append({
