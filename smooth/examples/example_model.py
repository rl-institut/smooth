--- conflicted
+++ resolved
@@ -66,11 +66,7 @@
     'component': 'supply',
     'name': 'from_grid',
     'bus_out': 'bel',
-<<<<<<< HEAD
     'output_max': 5000000,
-=======
-    'input_max': 5000000,
->>>>>>> bd4a54ac
     'variable_costs': 0.00016,
     'fs_component_name': 'h2_storage',
     'fs_attribute_name': 'storage_level',
