--- conflicted
+++ resolved
@@ -16,20 +16,12 @@
     'CHP_Methane': 'Biogas-BHKW',
     'ch4_grid': 'Biogas-Zufuhr',
     'h2_compressor_from_ely': 'Wasserstoffkompressor (Niederdruck)',
-<<<<<<< HEAD
-    'li_battery': 'Lithium Batterie',
-=======
     'li_battery': 'Lithium-Batterie',
->>>>>>> 94a5eeb8
 }
 
 bus_dict_german = {
     'bel': 'Elektrische Leistung',
-<<<<<<< HEAD
-    'bel_wind':	'Wind Leistung',
-=======
     'bel_wind': 'Wind Leistung',
->>>>>>> 94a5eeb8
     'bel_pv': 'PV Leistung',
     'bth': 'Thermische Leistung',
     'bh2_lp': 'Wasserstoff-Fluss bei Niederdruck',
@@ -40,11 +32,7 @@
 
 y_dict_german = {
     'bel': 'Leistung in W',
-<<<<<<< HEAD
-    'bel_wind':	'Leistung in W',
-=======
     'bel_wind': 'Leistung in W',
->>>>>>> 94a5eeb8
     'bel_pv': 'Leistung in W',
     'bth': 'Leistung in W',
     'bh2_lp': 'Wasserstoff in kg/h',
@@ -76,11 +64,7 @@
 
 bus_dict_english = {
     'bel': 'Electrical power',
-<<<<<<< HEAD
-    'bel_wind':	'Wind power',
-=======
     'bel_wind': 'Wind power',
->>>>>>> 94a5eeb8
     'bel_pv': 'PV power',
     'bth': 'Thermal power',
     'bh2_lp': 'Low pressure hydrogen flow',
@@ -90,13 +74,8 @@
 }
 
 y_dict_english = {
-<<<<<<< HEAD
-    'bel': 'Power in W',
-    'bel_wind':	'Power in W',
-=======
     'bel': 'Power in W', 
     'bel_wind': 'Power in W',
->>>>>>> 94a5eeb8
     'bel_pv': 'Power in W',
     'bth': 'Power in W',
     'bh2_lp': 'Hydrogen in kg/h',
