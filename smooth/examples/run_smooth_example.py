<<<<<<< HEAD
"""
This example shows how a simulation in SMOOTH can be defined.

* The :func:`~smooth.framework.run_smooth` function is called which instigates
  the simulation, and the results are saved in the *smooth_result* parameter.

* The results are plotted using the *smooth_result* and the dictionary of
  choice for the axis/labels with the :func:`~smooth.framework.functions.plot_results`
  function.

* The results are printed in the terminal by calling the
  :func:`~smooth.framework.functions.print_results` function.

* The results are saved as a pickle file with the
  :func:`~smooth.framework.functions.save_results` function, that can later be
  loaded with the :func:`~smooth.framework.functions.load_results` function.

* The costs of the external components are calculated by using the
  :func:`~smooth.framework.functions.calculate_external_costs.costs_for_ext_components`
  function.
"""

=======
>>>>>>> f42ad5b0
from smooth.examples.example_model import mymodel

from smooth import run_smooth
from smooth import plot_smooth_results
from smooth import print_smooth_results
from smooth import save_results
from smooth.framework.functions.calculate_external_costs import costs_for_ext_components
from smooth.examples.example_plotting_dicts import comp_dict_german

if __name__ == '__main__':
    # Run an example.
    smooth_result, status = run_smooth(mymodel)
    plot_smooth_results(smooth_result, comp_dict_german)
    print_smooth_results(smooth_result)
    save_results('example_results', smooth_result)
    external_components = costs_for_ext_components(mymodel)

    print('done')<|MERGE_RESOLUTION|>--- conflicted
+++ resolved
@@ -1,4 +1,3 @@
-<<<<<<< HEAD
 """
 This example shows how a simulation in SMOOTH can be defined.
 
@@ -20,9 +19,6 @@
   :func:`~smooth.framework.functions.calculate_external_costs.costs_for_ext_components`
   function.
 """
-
-=======
->>>>>>> f42ad5b0
 from smooth.examples.example_model import mymodel
 
 from smooth import run_smooth
