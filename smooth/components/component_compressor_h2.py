--- conflicted
+++ resolved
@@ -77,15 +77,8 @@
 
         compressor = solph.Transformer(
             label=self.name,
-<<<<<<< HEAD
             inputs={busses[self.bus_h2_in]: flow_h2_in,
                     busses[self.bus_el]: solph.Flow()},
-=======
-            inputs={
-                busses[self.bus_h2_in]: solph.Flow(
-                    nominal_value=self.m_flow_max * self.sim_params.interval_time / 60),
-                busses[self.bus_el]: solph.Flow()},
->>>>>>> db5eb237
             outputs={busses[self.bus_h2_out]: solph.Flow()},
             conversion_factors={
                 busses[self.bus_h2_in]: 1,
