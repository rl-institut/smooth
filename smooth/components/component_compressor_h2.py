--- conflicted
+++ resolved
@@ -1,12 +1,8 @@
 import oemof.solph as solph
 from .component import Component
-<<<<<<< HEAD
 from .component_functions.all_component_functions import calculate_compressibility_factor
 from math import log
-=======
-from math import log
-from .component_functions.component_functions import calculate_compressibility_factor
->>>>>>> 8bd92b7c
+
 
 
 class CompressorH2(Component):
@@ -28,12 +24,10 @@
         # Life time [a].
         self.life_time = 20
 
-<<<<<<< HEAD
         # It is assumed that hydrogen always enters the compressor at room temperature [K]
-=======
         # ISSUE: An assumption from MATLAB is that hydrogen always enters the compressor at this temp, should it be
         # calculated instead of assumed??
->>>>>>> 8bd92b7c
+
         self.temp_in = 293.15
 
         # Overall efficiency of the compressor (value taken from MATLAB) [-]
@@ -80,7 +74,7 @@
         else:
             # Get the compression ratio [-]
             p_ratio = p_out / p_in
-<<<<<<< HEAD
+
             # Initial assumption for the polytropic exponent, value taken from MATLAB [-]
             n_initial = 1.6
             # Calculates the output temperature [K]
@@ -96,30 +90,10 @@
             # Specific compression work [kJ/kg]
             spec_compression_work = ((1 / self.efficiency) * self.R_H2 * self.temp_in * (n / (n - 1)) *
                                      ((((p_ratio) ** ((n - 1) / n))) - 1) * real_gas) / 1000
-=======
-
-            # ISSUE: is this an assumption for the polytropic exponent??
-            n_initial = 1.6
-
-            temp_out = min(max(self.temp_in, self.temp_in * p_ratio ** ((n_initial - 1) / n_initial)),
-                           self.temp_in + 60)
-            temp_ratio = temp_out / self.temp_in
-
-            n = 1 / (1 - (log(temp_ratio) / log(p_ratio)))
-
-            [z_in, z_out] = calculate_compressibility_factor(p_in, p_out, self.temp_in, temp_out)
-
-            real_gas = (z_in + z_out) / 2
-
-            # Specific compression work [kJ/kg]
-            spec_compression_work = ((1 / self.efficiency) * self.R_H2 * self.temp_in * (n / (n - 1)) * (((
-                    p_ratio ** (n - 1) / n)) - 1) * real_gas) / 1000
->>>>>>> 8bd92b7c
 
         # Convert specific compression work into electrical energy needed per kg H2 [Wh]
         self.spec_compression_energy = float(spec_compression_work / 3.6)
 
-<<<<<<< HEAD
     def update_states(self, results, sim_params):
         # Update the states of the compressor
 
@@ -128,8 +102,7 @@
             self.states['specific_compression_work'] = [None] * sim_params.n_intervals
         # self.states['inlet pressure'] = [None] * sim_params.n_intervals
         #  self.states['outlet pressure'] = [None] * sim_params.n_intervals
-=======
         return
->>>>>>> 8bd92b7c
+
 
         self.states['specific_compression_work'][sim_params.i_interval] = self.spec_compression_energy
