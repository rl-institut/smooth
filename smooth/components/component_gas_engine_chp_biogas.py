--- conflicted
+++ resolved
@@ -284,21 +284,12 @@
         self.model_el = None
         self.model_th = None
 
-<<<<<<< HEAD
-        # ------------------- COSTS -------------------
-        # Define the costs for the thermal energy (negative means earning money)
-        # [EUR/Wh]
-        self.energy_costs = self.get_costs_and_art_costs()
-
-    def get_electrical_energy_by_ch4(self, ch4_consumption):
-=======
     def get_electrical_energy_by_bg(self, bg_consumption):
         """Gets the electrical energy produced by the according biogas production value.
 
         :param bg_consumption: biogas production value [kg]
         :return: according electrical energy value [Wh]
         """
->>>>>>> 5b55c4a6
         # Check the index of this load point.
         this_index = self.bp_bg_consumed_el_half.index(bg_consumption)
         return self.bp_energy_el[this_index]
@@ -347,17 +338,10 @@
         # Then create the thermal oemof component.
         gas_engine_chp_biogas_thermal = solph.custom.PiecewiseLinearTransformer(
             label=self.name+'_thermal',
-<<<<<<< HEAD
-            inputs={busses[self.bus_ch4]: flow_thermal},
-            outputs={busses[self.bus_th]: solph.Flow(variable_costs=self.energy_costs)},
-            in_breakpoints=self.bp_ch4_consumed_thermal_half,
-            conversion_function=self.get_thermal_energy_by_ch4,
-=======
             inputs={busses[self.bus_bg]: flow_thermal},
             outputs={busses[self.bus_th]: solph.Flow()},
             in_breakpoints=self.bp_bg_consumed_th_half,
             conversion_function=self.get_thermal_energy_by_bg,
->>>>>>> 5b55c4a6
             pw_repn='CC')
 
         # Add the two components to the model.
