import oemof.solph as solph
from .component import Component
from oemof.outputlib import views


class StorageH2 (Component):
    def __init__(self, params):

        # Call the init function of the mother class.
        Component.__init__(self)

        # ------------------- PARAMETERS -------------------
        self.name = 'Storage_default_name'

        # run on MPC
        self.operate_on_mpc = False
        self.mpc_data = 0

        # Define the hydrogen bus the storage is connected to.
        self.bus_in = None
        self.bus_out = None
        # Min. and max. pressure [bar].
        self.p_min = 0
        self.p_max = 450
        # Storage capacity at p_max (usable storage + min storage) [kg].
        self.storage_capacity = 500
        # Life time [a].
        self.life_time = 20
        # The initial storage level as a factor of the capacity [-]
        self.initial_storage_factor = 0.5
        # Max chargeable hydrogen in one time step in kg/h
        self.delta_max = None
        # The storage level wanted as a factor of the capacity
        self.slw_factor = None

        # ------------------- PARAMETERS (VARIABLE ARTIFICIAL COSTS - VAC) -------------------
        # Normal var. art. costs for charging (in) and discharging (out) the storage [EUR/kg].
        self.vac_in = 0
        self.vac_out = 0
        # Var. art. costs that apply if the storage level is below the wanted
        # storage level [EUR/kg].
        self.vac_low_in = 0
        self.vac_low_out = 0

        # ------------------- UPDATE PARAMETER DEFAULT VALUES -------------------
        self.set_parameters(params)
        # Initial storage level [kg].
        self.storage_level_init = self.initial_storage_factor * self.storage_capacity
        # If a storage level is set as wanted, the vac_low costs apply if the
        # storage is below that level [kg].
        if self.slw_factor is not None:
            self.storage_level_wanted = self.slw_factor * self.storage_capacity
        else:
            self.storage_level_wanted = None

        # ------------------- CONSTANTS FOR REAL GAS EQUATION -------------------
        # Critical temperature [K] and pressure [Pa], molar mass of H2
        # [kg/mol], the gas constant [J/(K*mol)].
        self.T_crit = 33.19
        self.p_crit = 13.13 * 1e5
        self.Mr = 2.016 * 1e-3
        self.R = 8.314
        # Redlich Kwong EoS - Parameters
        self.rk_a = 0.1428
        self.rk_b = 1.8208e-5

        # ----- FURTHER STORAGE VALUES DEPENDANT ON THE PRESSURE/CAPACITY -----
        # Calculate the storage volume [m³].
        self.V = self.get_volume(self.p_max, self.storage_capacity)
        # Calculate the mass at p_min, which can't be used [kg].
        self.storage_level_min = self.get_mass(self.p_min)
        # Asserts that the initial storage level must be greater than the minimum storage
        # level
        assert self.storage_level_init >= self.storage_level_min

        # ------------------- STATES -------------------
        # Storage level [kg of h2]
        self.storage_level = min(self.storage_level_init, self.storage_capacity)
        # Storage pressure [bar].
        self.pressure = self.get_pressure(self.storage_level)

        # ------------------- VARIABLE ARTIFICIAL COSTS -------------------
        # Store the current artificial costs for input and output [EUR/kg].
        self.current_vac = [0, 0]

    def prepare_simulation(self, components):
        # Set the var. art. costs.
        vac_in = self.vac_in
        vac_out = self.vac_out

        if self.storage_level_wanted is not None and self.storage_level < self.storage_level_wanted:
            # If a wanted storage level is set and the storage level fell below
            # that wanted level, the low VAC apply.
            vac_in = self.vac_low_in
            vac_out = self.vac_low_out

        self.current_vac = [vac_in, vac_out]

        # max chargeable hydrogen in one time step in kg/h
        # self.delta_max = self.storage_capacity

    def create_oemof_model(self, busses, _):

        # when operating on mpc the input and output hydrogen flow is fixed
        if self.operate_on_mpc:
            flow_h2_in = solph.Flow(
                actual_value=min(max(0,self.mpc_data),(self.storage_capacity-self.storage_level)/self.delta_max),
                fixed=True,
                nominal_value=self.delta_max,
                variable_costs=self.current_vac[0])
            flow_h2_out = solph.Flow(
<<<<<<< HEAD
                actual_value=min(abs(min(0,self.mpc_data)),(self.storage_level-self.storage_level_min)/self.delta_max),
                fixed=True,
=======
                # actual_value=min(abs(min(0,self.mpc_data)),(self.storage_level-self.storage_level_min)/self.delta_max),
                # fixed=True,
>>>>>>> c8bfc721
                nominal_value=self.delta_max,
                variable_costs=self.current_vac[1])
        # otherwise all flows are solved by oemof
        else:
            flow_h2_in = solph.Flow(nominal_value=self.delta_max,variable_costs=self.current_vac[0])
            flow_h2_out = solph.Flow(nominal_value=self.delta_max, variable_costs=self.current_vac[1])

        storage = solph.components.GenericStorage(
            label=self.name,
            outputs={busses[self.bus_out]: flow_h2_out},
            inputs={busses[self.bus_in]: flow_h2_in},
            initial_storage_level=self.storage_level / self.storage_capacity,
            nominal_storage_capacity=self.storage_capacity,
            min_storage_level=self.storage_level_min / self.storage_capacity,
            balanced=False)
        return storage

    def update_states(self, results, sim_params):
        data_storage = views.node(results, self.name)
        df_storage = data_storage['sequences']

        # Loop Through the data frame values and update states accordingly.
        for i_result in df_storage:
            if i_result[1] == 'capacity':
                if 'storage_level' not in self.states:
                    # Initialize an array that tracks the state stored mass.
                    self.states['storage_level'] = [None] * sim_params.n_intervals
                    self.states['pressure'] = [None] * sim_params.n_intervals
                # Check if this result is the storage capacity.
                self.storage_level = df_storage[i_result][0]
                self.states['storage_level'][sim_params.i_interval] = self.storage_level
                # Get the storage pressure [bar].
                self.pressure = self.get_pressure(self.storage_level)
                self.states['pressure'][sim_params.i_interval] = self.pressure

    def get_mass(self, p, V=None):
        # Calculate the mass of the storage at a certain pressure.
        # Parameters:
        #  p: pressure [bar].
        #  V: storage volume [m³].

        if V is None:
            V = self.V

        # If p_min is set to 0, the whole capacity should be usable, thus m will be zero as well.
        if V > 0 and p == 0:
            return 0

        # Storage temperature [K].
        T = 273.15 + 25
        # Convert pressure form bar to Pa [Pa].
        p = p * 1e5
        # The mass has to be defined in an iterative process by changing the spec. volume [m³/mol].
        v_spec = 10
        for i in range(10):
            v_spec = (
                self.R * T / (p + (self.rk_a / (T**0.5 * v_spec * (v_spec + self.rk_b))))
            ) + self.rk_b

        # Calculate the mass [kg].
        m = V * self.Mr / v_spec
        return m

    def get_volume(self, p, m):
        # Calculate the volume needed to fit a certain mass at given pressure.
        # Parameters:
        #  p: pressure [bar].
        #  m: mass [kg].

        # Storage temperature [K].
        T = 273.15 + 25
        # Convert pressure form bar to Pa [Pa].
        p = p * 1e5
        # The mass has to be defined in an iterative process by changing the spec. volume [m³/mol].
        v_spec = 10
        for i in range(10):
            v_spec = (
                self.R * T / (p + (self.rk_a / (T**0.5 * v_spec * (v_spec + self.rk_b))))
            ) + self.rk_b

        # Calculate the volume [m3]
        V = m * v_spec / self.Mr
        return V

    def get_pressure(self, m):
        # Calculate the storage pressure for a given mass.
        # Parameters:
        #  m: mass [kg].

        # Storage volume [m³].
        V = self.V
        # Storage temperature [K].
        T = 273.15 + 25
        # Calculate the storage pressure [Pa].
        p = self.R * T / (V * self.Mr / m - self.rk_b) - \
            self.rk_a / (T**0.5 * V * self.Mr / m * (V * self.Mr / m + self.rk_b))
        # Return pressure in bar [bar].
        return p / 1e5<|MERGE_RESOLUTION|>--- conflicted
+++ resolved
@@ -109,13 +109,8 @@
                 nominal_value=self.delta_max,
                 variable_costs=self.current_vac[0])
             flow_h2_out = solph.Flow(
-<<<<<<< HEAD
-                actual_value=min(abs(min(0,self.mpc_data)),(self.storage_level-self.storage_level_min)/self.delta_max),
-                fixed=True,
-=======
                 # actual_value=min(abs(min(0,self.mpc_data)),(self.storage_level-self.storage_level_min)/self.delta_max),
                 # fixed=True,
->>>>>>> c8bfc721
                 nominal_value=self.delta_max,
                 variable_costs=self.current_vac[1])
         # otherwise all flows are solved by oemof
