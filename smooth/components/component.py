--- conflicted
+++ resolved
@@ -184,7 +184,6 @@
 
     def update_var_costs(self, results, sim_params):
         """
-<<<<<<< HEAD
         Tracks the cost and artificial costs of a component for each time step.
 
         :param results: The oemof results object for the given time step
@@ -193,14 +192,6 @@
         :type sim_params: object
         :return: New values for the updated variable and artificial costs stored in
             results['variable_costs'] and results['art_costs'] respectively
-=======
-        Track the costs and artificial costs of a component for each time step.
-        Costs are associated with absolute values (e.g. [Wh] or [kg]), flows are given in
-        time derivatives (e.g. [W] or [kg/h]) and hence have to be adjusted to interval time [h].
-
-        :param results: oemof result object for this time step
-        :param sim_params: simulation parameters defined by the user
->>>>>>> 0f5a0492
         """
 
         # First create an empty cost and art. cost array for this component, if
@@ -224,7 +215,6 @@
                 this_dependency_value * sim_params.interval_time/60 * self.artificial_costs
 
     def update_var_emissions(self, results, sim_params):
-<<<<<<< HEAD
         """Tracks the emissions of a component for each time step.
 
         :param results: The oemof results object for the given time step
@@ -233,17 +223,6 @@
         :type sim_params: object
         :return: A new value for the updated emissions stored in results['variable_emissions']
         """
-=======
-        """
-        Track the emissions of a component for each time step.
-        Emissions are associated with absolute values (e.g. [Wh] or [kg]), flows are given in
-        time derivatives (e.g. [W] or [kg/h]) and hence have to be adjusted to interval time [h].
-
-        :param results: oemof result object for this time step
-        :param sim_params: simulation parameters defined by the user
-        """
-
->>>>>>> 0f5a0492
         # First create an empty emission array for this component, if it hasn't been created before.
         if 'variable_emissions' not in self.results:
             # If this function is not overwritten in the component, then
