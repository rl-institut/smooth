--- conflicted
+++ resolved
@@ -30,7 +30,6 @@
 
 
 class EnergyDemandFromCsv(Component):
-<<<<<<< HEAD
     """Energy demand components are created through this class by importing csv files.
 
      :param name: unique name given to the energy demand component
@@ -53,16 +52,10 @@
      :param data: dataframe containing data from timeseries
      :type data: pandas dataframe
      """
-=======
-    """ Energy demand per hour is created through this class from a csv file
-
-    Each line in the csv file represents one timestep and each value
-    the respective power demand (e.g. in [W]) at that timestep
-    """
->>>>>>> 0f5a0492
 
     def __init__(self, params):
-
+        """Constructor method
+        """
         # Call the init function of the mother class.
         Component.__init__(self)
 
