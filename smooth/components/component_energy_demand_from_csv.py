--- conflicted
+++ resolved
@@ -76,7 +76,13 @@
                                         self.csv_separator, self.column_title)
 
     def create_oemof_model(self, busses, _):
-<<<<<<< HEAD
+        """Creates an oemof Sink component from the information given in the
+        EnergyDemandFromCSV class, to be used in the oemof model.
+
+        :param busses: List of the virtual buses used in the energy system
+        :type busses: list
+        :return: The 'energy_demand_from_csv' oemof component
+        """
         # define flow_in
         if self.sim_params.mpc_flag:
             sequence = []
@@ -89,18 +95,6 @@
                 fixed=True)
         else:
             flow_in = solph.Flow(
-=======
-        """Creates an oemof Sink component from the information given in the
-        EnergyDemandFromCSV class, to be used in the oemof model.
-
-        :param busses: List of the virtual buses used in the energy system
-        :type busses: list
-        :return: The 'energy_demand_from_csv' oemof component
-        """
-        energy_demand_from_csv = solph.Sink(
-            label=self.name,
-            inputs={busses[self.bus_in]: solph.Flow(
->>>>>>> 5b55c4a6
                 actual_value=self.data.iloc[self.sim_params.i_interval],
                 nominal_value=self.nominal_value,
                 fixed=True)
