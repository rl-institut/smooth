"""
<<<<<<< HEAD
This module represents a hydrogen trailer delivery.
=======
This module represents a hydrogen trailer delivery from multiple
production sites.
>>>>>>> f42ad5b0

*****
Scope
*****
Hydrogen trailers can be crucial in an energy system as a means of transporting
hydrogen from the production site to the destination site (e.g. a refuelling
station).

*******
Concept
*******
The hydrogen trailer component is a transformer component with a hydrogen
bus input and a hydrogen bus output, which should be distinct from each other
in order to maintain a one way flow from the production site to the destination
<<<<<<< HEAD
site. The amount of hydrogen that can be transported in a given time step
is determined, and this value restricts the flow in the component.
=======
site.
>>>>>>> f42ad5b0

.. figure:: /images/trailer_h2_delivery.png
    :width: 60 %
    :alt: trailer_h2_delivery.png
    :align: center
<<<<<<< HEAD

    Fig.1: Simple diagram of a hydrogen delivery trailer

Trailer activity
----------------
Thresholds are set for both the origin and destination storages. The component
then:

* Checks the level of destination storage component: if it is below specified
  threshold, low artificial costs are implemented (to encourage system to fill it).
* Checks the level of non-central storage component: if it is below specified
  threshold, the trailer cannot take any hydrogen from it.
* Checks the mass of hydrogen in both storages along with taking the trailer
  capacity into consideration, and transports the maximum possible amount of
  hydrogen.
=======
    Fig.1: Simple diagram of a hydrogen delivery trailer

This component should be used in parallel with the trailer gate
component. The amount of hydrogen that can be transported in a given time step is
determined, and this value restricts the flow in the component. A simple
depiction of how the concept for the single hydrogen delivery trailer is shown in
Figure 2.

.. figure:: /images/multiple_trailer_delivery.png
    :width: 60 %
    :alt: multiple_trailer_delivery.png
    :align: center
    Fig.2: Multiple hydrogen delivery trailer concept

Trailer activity
----------------
In this component, the trailer has the option of transporting hydrogen from
multiple production sites to one destination. Thresholds are set for both
the origin and destination storages. The component then:
* Checks the level of destination storage component: if it is below specified
  threshold, low artificial costs are implemented (to encourage system to fill it).
* Checks the level of the origin storage components and chooses the one with
  maximum available mass of hydrogen
* Takes into consideration the mass of hydrogen in the chosen origin storage
  component and the destination storage, as well as the trailer capacity, and
  transports the maximum possible amount of hydrogen.
>>>>>>> f42ad5b0
* Considers the round trip distance along with the assumptions that the
  trailer can travel at 100 km/h and that the refuelling time for the trailer
  is 15 minutes. With this information, it is determined whether or not
  delivery is possible for the following time step with the trailer.
"""

<<<<<<< HEAD
=======

>>>>>>> f42ad5b0
import oemof.solph as solph
from .component import Component


class TrailerH2Delivery(Component):
    """
<<<<<<< HEAD
    :param name: unique name given to the h2 trailer delivery component
    :type name: str
    :param bus_in: hydrogen bus that enters the component
    :type bus_in: str
    :param bus_out: hydrogen bus that leaves the component
    :type bus_out: str
    :param trailer_capacity: trailer capacity (at maximum pressure) [kg]
    :type trailer_capacity: numerical
    :param fs_destination_storage_threshold: threshold for the destination storage to
        encourage/discourage the use of the trailer (percentage of capacity) [-]
    :type fs_destination_storage_threshold: numerical
    :param fs_origin_storage_threshold: threshold for the origin storage to
        encourage/discourage the use of the trailer (percentage of capacity) [-]
    :type fs_origin_storage_threshold: numerical
    :param hydrogen_transported: amount of hydrogen transported by the trailer [kg]
    :type hydrogen_transported: numerical
    :param hydrogen_needed: amount of hydrogen needed [kg]
    :type hydrogen_needed: numerical
    :param fs_low_art_cost: low artificial cost value (set for destination storage) [EUR/kg]
    :type fs_low_art_cost: numerical
    :param fs_high_art_cost: high artificial cost value (set for destination storage) [EUR/kg]
    :type fs_high_art_cost: numerical
    :param set_parameters(params): updates parameter default values
        (see generic Component class)
    :type set_parameters(params): function
    :param round_trip_distance: round-trip distance [km]
    :type round_trip_distance: numerical
    :param flow_switch: this determines whether there is a flow in the current
        timestep: 0 = off, 1 = on
    :type flow_switch: int
    :param max_delivery_value: maximum amount of hydrogen that can be delivered in
        the given timestep [kg]
    :type max_delivery_value: numerical
    :param delivery_possible: this states whether or not delivery is possible in the given
        timestep: 0 = no, 1 = yes
    :type delivery_possible: int
=======
    :param name: unique name given to the trailer components
    :type name: str
    :param bus_in: input hydrogen bus to the trailer
    :type bus_in: str
    :param bus_out: output hydrogen bus from the trailer
    :type bus_out: str
    :param trailer_capacity: trailer capacity [kg]
    :type trailer_capacity: numerical
    :param fs_destination_storage_threshold: threshold for destination storage
        to encourage/discourage the use of the trailer [-]
    :type fs_destination_storage_threshold: numerical
    :param hydrogen_needed: mass of hydrogen needed from delivery [kg]
    :type hydrogen_needed: numerical
    :param fs_origin_available_kg: foreign state for the available mass of hydrogen
        in the origin storage [kg]
    :type fs_origin_available_kg: numerical
    :param set_parameters(params): updates parameter default values
        (see generic Component class)
    :type set_parameters(params): function
>>>>>>> f42ad5b0
    :param current_ac: current artificial cost value [EUR/kg]
    :type current_ac: numerical
    """

    def __init__(self, params):
        """ Constructor method
        """
        # Call the init function of the mother class.
        Component.__init__(self)

        # ------------------- PARAMETERS -------------------
        self.name = 'Trailer_default_name'
        self.bus_in = None
        self.bus_out = None

        # ToDo: Calculate pressure of hydrogen in trailer
        # ToDo: At the moment only the variable costs per distance travelled are taken into
        #  consideration, but the update_var_costs() function can be modified to allow for
        #  the variable costs per kg of hydrogen transported as well
        # ToDo: At the moment, it is assumed that the hydrogen can be delivered within one
        #  hour - this needs to be changed if the single trip distance from the origin to
        #  destination is longer than 45 minutes (1 hour - 15 mins refuelling)

<<<<<<< HEAD
        self.trailer_capacity = 500
        self.single_trip_distance = 30
        # Define the threshold value for the artificial costs.
        self.fs_destination_storage_threshold = None
        self.fs_origin_storage_threshold = None
        self.hydrogen_transported = 0
        self.hydrogen_needed = 0
        self.fs_low_art_cost = None
        self.fs_high_art_cost = None
=======
        self.trailer_capacity = 900
        self.fs_destination_storage_threshold = None
        self.hydrogen_needed = 0
        self.fs_origin_available_kg = None
>>>>>>> f42ad5b0

        # ------------------- UPDATE PARAMETER DEFAULT VALUES -------------------
        self.set_parameters(params)

<<<<<<< HEAD
        self.round_trip_distance = self.single_trip_distance * 2

        # ------------------- STATES -------------------
        self.flow_switch = None
        # This defines the maximum amount of hydrogen that can be delivered in the given timestep:
        # - 0 if the origin storage level is below the specified threshold
        # - else, the capacity of the trailer
        self.max_delivery_value = None
        self.delivery_possible = 1

        # ------------------- INTERNAL VALUES -------------------
        self.current_ac = 0

    def update_var_costs(self, results, sim_params):
        """Tracks the costs and artificial costs of a component for each time step.

        :param results: oemof results for the given time step
        :type results: object
        :param sim_params: simulation parameters for the energy system (defined by user)
        :type sim_params: object
        :return: updated artificial costs for this time step [EUR]
        """
        # In this component, the variable costs are calculated differently to the other components,
        # to only apply if the trailer is used based on the distance travelled by the trailer.

        # First create an empty cost and art. cost array for this component, if it hasn't been
        # created before.
        if 'variable_costs' not in self.results:
            # If this function is not overwritten in the component, then costs and art. costs are
            # not part of the component and therefore set to 0.
            self.results['variable_costs'] = [0] * sim_params.n_intervals
            self.results['art_costs'] = [0] * sim_params.n_intervals
            # A list is created for the flow switch values
            self.flow_switch = [0] * sim_params.n_intervals

        if self.variable_costs is not None:
            this_dependency_value = self.flows[self.dependency_flow_costs][sim_params.i_interval]
            if this_dependency_value > 0:
                flow_switch_value = 1
            else:
                flow_switch_value = 0
            self.flow_switch[sim_params.i_interval] = flow_switch_value
            self.results['variable_costs'][sim_params.i_interval] = \
                flow_switch_value * self.round_trip_distance * self.variable_costs

            # Update the artificial costs for this time step [EUR].
            if self.artificial_costs is not None:
                this_dependency_value = \
                    self.flows[self.dependency_flow_costs][sim_params.i_interval]
                self.results['art_costs'][sim_params.i_interval] = \
                    this_dependency_value * self.artificial_costs

    def prepare_simulation(self, components):
        """Prepares the simulation by determining whether hydrogen should be transported
        from the origin storage, and if so, how much hydrogen can be transported.

        :param components: List containing each component object
        :type components: list
=======
        # ------------------- INTERNAL VALUES -------------------
        self.current_ac = 0

    def prepare_simulation(self, components):
        """Prepares the simulation by determining trailer activity such as
        which origin storage to take from and how much hydrogen is needed.

        :param components: List containing each component object
        :type components: list
        :return: artificial costs and amount of hydrogen needed
>>>>>>> f42ad5b0
        """
        # Check level of destination storage component: if it is below specified threshold,
        # implement low artificial costs (to encourage system to fill it)
        # Check level of all non-central storage component and use the one with the
        # highest amount of h2:
        # if it is below specified threshold, the trailer cannot take any hydrogen from it

        # In the model definition, the foreign states must be defined in the following order:
        # 1) all origin storage levels [kg]
        # 2) all origin minimum storage levels [kg]
        # 3) all origin capacities [kg]
        # 4) destination storage level [kg]
        # 5) destination scapacity [kg]
        # The order for each of these in terms of production sites must also be the same e.g.
        # the first entry relates to the first site, the second entry relates
        # to the second site etc.
        if self.fs_component_name is not None:

            # n is the number of production sites that the trailer is connected to
            n = int((len(self.fs_component_name) - 2) / 3)
            # Creates an index list for the number of foreign states considered
            index_list = list(range(0, len(self.fs_component_name)))
            # List containing the origin storage levels [kg]
            fs_origin_storage_levels = []
            # List containing the origin minimum storage levels [kg]
            fs_origin_min_storage_levels = []
            # List containing the origin capacities [kg]
            fs_origin_capacities = []
            # List containing the origin available masses [kg]
            fs_origin_available_masses = []

            # Obtains a list of the origin storage levels for n sites
            for i in index_list[0:n]:
                this_origin_storage_level = self.get_foreign_state_value(components, index=i)
                fs_origin_storage_levels.append(this_origin_storage_level)

            # Obtains a list of the origin minimum storage levels for n sites
            for i in index_list[n:2*n]:
                this_min_storage_level = self.get_foreign_state_value(components, index=i)
                fs_origin_min_storage_levels.append(this_min_storage_level)

            # Obtains a list of the origin capacity levels for n sites
            for i in index_list[2*n:3*n]:
                this_capacity = self.get_foreign_state_value(components, index=i)
                fs_origin_capacities.append(this_capacity)

            # Obtains a list for the available masses that can be taken from the
            # origin storage [kg].
            # It cannot take more than half of the capacity into account
            for i in range(int(n)):
                this_available_kg = min((fs_origin_storage_levels[i]
                                         - fs_origin_min_storage_levels[i]),
                                        fs_origin_capacities[i] / 2)
                fs_origin_available_masses.append(this_available_kg)

            # Get the availability mass of hydrogen of the fullest origin storage
            self.fs_origin_available_kg = max(fs_origin_available_masses)
            # Obtains the destination storage level [kg]
            fs_destination_storage_level = \
                self.get_foreign_state_value(components, index=index_list[-2])
            # Obtains the destination storage capacity [kg]
            fs_destination_capacity = \
                self.get_foreign_state_value(components, index=index_list[-1])
            # Obtains the available mass that can be delivered to the destination storage [kg]
            fs_destination_available_storage = \
                fs_destination_capacity - fs_destination_storage_level

            # Checks if the destination storage level is below the threshold:
            # if yes, delivery possible

            # todo: implement multiple storage delivery in one time step from different wind
            #  parks - low priority

            if fs_destination_storage_level \
                    < self.fs_destination_storage_threshold * fs_destination_capacity:

                # If the available mass [kg] in the destination storage and the amount of
                # available hydrogen [kg] in the origin storage exceed the trailer capacity,
                # the trailer should be completely filled
                if fs_destination_available_storage >= self.trailer_capacity \
                        and self.fs_origin_available_kg >= self.trailer_capacity:
                    self.hydrogen_needed = self.trailer_capacity
                # If the available mass [kg] in the destination storage exceeds the trailer
                # capacity but the amount of available hydrogen in the origin storage is less
                # than the trailer capacity, the trailer should be filled with the maximum amount
                # of available hydrogen from the origin storage
                elif fs_destination_available_storage > \
                        self.trailer_capacity > self.fs_origin_available_kg:
                    self.hydrogen_needed = self.fs_origin_available_kg
                # Else, the trailer should deliver the maximum amount of hydrogen that can fit
                # into the destination storage
                else:
                    self.hydrogen_needed = fs_destination_available_storage
            # If the destination storage level is not below the threshold no delivery possible
            else:
                self.hydrogen_needed = 0

        self.current_ac = self.get_costs_and_art_costs()

    def create_oemof_model(self, busses, _):
        """Creates an oemof Transformer component from the information given in the
        TrailerH2Delivery class, to be used in the oemof model.

<<<<<<< HEAD
        :param busses: List of the virtual buses used in the energy system
        :type busses: list
        :return: 'trailer' oemof component
=======
        :param busses: list of the virtual buses used in the energy system
        :type busses: list
        :return: the 'trailer' oemof component
>>>>>>> f42ad5b0
        """
        trailer = solph.Transformer(
            label=self.name,
            outputs={busses[self.bus_out]: solph.Flow(variable_costs=self.current_ac)},
<<<<<<< HEAD
            inputs={busses[self.bus_in]: solph.Flow(nominal_value=self.hydrogen_transported
                                                    )})
        return trailer

    def update_states(self, results, sim_params):
        """Updates the states of the storage component for each time step.

        :param results: oemof results for the given time step
        :type results: object
        :param sim_params: simulation parameters for the energy system (defined by user)
        :type sim_params: object
        :return: updated state values for each state in the 'state' dict
        """
        data_trailer = views.node(results, self.name)
        df_trailer = data_trailer['sequences']

        for i_result in df_trailer:
            if 'is_delivery_possible' not in self.states:
                self.states['is_delivery_possible'] = [None] * sim_params.n_intervals

            if i_result[0][1] == self.name and i_result[1] == 'flow':
                # The amount of hydrogen entering the trailer is recorded
                this_h2_delivered = df_trailer[i_result][0]
                # If the trailer is used (this_h2_delivered > 0) and under the assumption that:
                # - it takes 15 minutes for the trailer to refuel
                # - the trailer can travel at 100 km/h so 75 km in 45 minutes
                if this_h2_delivered > 0 and self.round_trip_distance > 75:
                    # if the trailer is located too far away, delivery is not possible
                    # for the next timestep
                    self.delivery_possible = 0
                else:
                    self.delivery_possible = 1

                self.states['is_delivery_possible'][sim_params.i_interval] = self.delivery_possible
=======
            inputs={busses[self.bus_in]: solph.Flow(nominal_value=self.hydrogen_needed)})
        return trailer
>>>>>>> f42ad5b0
<|MERGE_RESOLUTION|>--- conflicted
+++ resolved
@@ -1,10 +1,6 @@
 """
-<<<<<<< HEAD
-This module represents a hydrogen trailer delivery.
-=======
 This module represents a hydrogen trailer delivery from multiple
 production sites.
->>>>>>> f42ad5b0
 
 *****
 Scope
@@ -19,34 +15,12 @@
 The hydrogen trailer component is a transformer component with a hydrogen
 bus input and a hydrogen bus output, which should be distinct from each other
 in order to maintain a one way flow from the production site to the destination
-<<<<<<< HEAD
-site. The amount of hydrogen that can be transported in a given time step
-is determined, and this value restricts the flow in the component.
-=======
 site.
->>>>>>> f42ad5b0
 
 .. figure:: /images/trailer_h2_delivery.png
     :width: 60 %
     :alt: trailer_h2_delivery.png
     :align: center
-<<<<<<< HEAD
-
-    Fig.1: Simple diagram of a hydrogen delivery trailer
-
-Trailer activity
-----------------
-Thresholds are set for both the origin and destination storages. The component
-then:
-
-* Checks the level of destination storage component: if it is below specified
-  threshold, low artificial costs are implemented (to encourage system to fill it).
-* Checks the level of non-central storage component: if it is below specified
-  threshold, the trailer cannot take any hydrogen from it.
-* Checks the mass of hydrogen in both storages along with taking the trailer
-  capacity into consideration, and transports the maximum possible amount of
-  hydrogen.
-=======
     Fig.1: Simple diagram of a hydrogen delivery trailer
 
 This component should be used in parallel with the trailer gate
@@ -73,61 +47,17 @@
 * Takes into consideration the mass of hydrogen in the chosen origin storage
   component and the destination storage, as well as the trailer capacity, and
   transports the maximum possible amount of hydrogen.
->>>>>>> f42ad5b0
 * Considers the round trip distance along with the assumptions that the
   trailer can travel at 100 km/h and that the refuelling time for the trailer
   is 15 minutes. With this information, it is determined whether or not
   delivery is possible for the following time step with the trailer.
 """
-
-<<<<<<< HEAD
-=======
-
->>>>>>> f42ad5b0
 import oemof.solph as solph
 from .component import Component
 
 
 class TrailerH2Delivery(Component):
     """
-<<<<<<< HEAD
-    :param name: unique name given to the h2 trailer delivery component
-    :type name: str
-    :param bus_in: hydrogen bus that enters the component
-    :type bus_in: str
-    :param bus_out: hydrogen bus that leaves the component
-    :type bus_out: str
-    :param trailer_capacity: trailer capacity (at maximum pressure) [kg]
-    :type trailer_capacity: numerical
-    :param fs_destination_storage_threshold: threshold for the destination storage to
-        encourage/discourage the use of the trailer (percentage of capacity) [-]
-    :type fs_destination_storage_threshold: numerical
-    :param fs_origin_storage_threshold: threshold for the origin storage to
-        encourage/discourage the use of the trailer (percentage of capacity) [-]
-    :type fs_origin_storage_threshold: numerical
-    :param hydrogen_transported: amount of hydrogen transported by the trailer [kg]
-    :type hydrogen_transported: numerical
-    :param hydrogen_needed: amount of hydrogen needed [kg]
-    :type hydrogen_needed: numerical
-    :param fs_low_art_cost: low artificial cost value (set for destination storage) [EUR/kg]
-    :type fs_low_art_cost: numerical
-    :param fs_high_art_cost: high artificial cost value (set for destination storage) [EUR/kg]
-    :type fs_high_art_cost: numerical
-    :param set_parameters(params): updates parameter default values
-        (see generic Component class)
-    :type set_parameters(params): function
-    :param round_trip_distance: round-trip distance [km]
-    :type round_trip_distance: numerical
-    :param flow_switch: this determines whether there is a flow in the current
-        timestep: 0 = off, 1 = on
-    :type flow_switch: int
-    :param max_delivery_value: maximum amount of hydrogen that can be delivered in
-        the given timestep [kg]
-    :type max_delivery_value: numerical
-    :param delivery_possible: this states whether or not delivery is possible in the given
-        timestep: 0 = no, 1 = yes
-    :type delivery_possible: int
-=======
     :param name: unique name given to the trailer components
     :type name: str
     :param bus_in: input hydrogen bus to the trailer
@@ -147,7 +77,6 @@
     :param set_parameters(params): updates parameter default values
         (see generic Component class)
     :type set_parameters(params): function
->>>>>>> f42ad5b0
     :param current_ac: current artificial cost value [EUR/kg]
     :type current_ac: numerical
     """
@@ -171,36 +100,13 @@
         #  hour - this needs to be changed if the single trip distance from the origin to
         #  destination is longer than 45 minutes (1 hour - 15 mins refuelling)
 
-<<<<<<< HEAD
-        self.trailer_capacity = 500
-        self.single_trip_distance = 30
-        # Define the threshold value for the artificial costs.
-        self.fs_destination_storage_threshold = None
-        self.fs_origin_storage_threshold = None
-        self.hydrogen_transported = 0
-        self.hydrogen_needed = 0
-        self.fs_low_art_cost = None
-        self.fs_high_art_cost = None
-=======
         self.trailer_capacity = 900
         self.fs_destination_storage_threshold = None
         self.hydrogen_needed = 0
         self.fs_origin_available_kg = None
->>>>>>> f42ad5b0
 
         # ------------------- UPDATE PARAMETER DEFAULT VALUES -------------------
         self.set_parameters(params)
-
-<<<<<<< HEAD
-        self.round_trip_distance = self.single_trip_distance * 2
-
-        # ------------------- STATES -------------------
-        self.flow_switch = None
-        # This defines the maximum amount of hydrogen that can be delivered in the given timestep:
-        # - 0 if the origin storage level is below the specified threshold
-        # - else, the capacity of the trailer
-        self.max_delivery_value = None
-        self.delivery_possible = 1
 
         # ------------------- INTERNAL VALUES -------------------
         self.current_ac = 0
@@ -245,23 +151,12 @@
                     this_dependency_value * self.artificial_costs
 
     def prepare_simulation(self, components):
-        """Prepares the simulation by determining whether hydrogen should be transported
-        from the origin storage, and if so, how much hydrogen can be transported.
-
-        :param components: List containing each component object
-        :type components: list
-=======
-        # ------------------- INTERNAL VALUES -------------------
-        self.current_ac = 0
-
-    def prepare_simulation(self, components):
         """Prepares the simulation by determining trailer activity such as
         which origin storage to take from and how much hydrogen is needed.
 
         :param components: List containing each component object
         :type components: list
         :return: artificial costs and amount of hydrogen needed
->>>>>>> f42ad5b0
         """
         # Check level of destination storage component: if it is below specified threshold,
         # implement low artificial costs (to encourage system to fill it)
@@ -365,55 +260,12 @@
         """Creates an oemof Transformer component from the information given in the
         TrailerH2Delivery class, to be used in the oemof model.
 
-<<<<<<< HEAD
-        :param busses: List of the virtual buses used in the energy system
-        :type busses: list
-        :return: 'trailer' oemof component
-=======
         :param busses: list of the virtual buses used in the energy system
         :type busses: list
         :return: the 'trailer' oemof component
->>>>>>> f42ad5b0
         """
         trailer = solph.Transformer(
             label=self.name,
             outputs={busses[self.bus_out]: solph.Flow(variable_costs=self.current_ac)},
-<<<<<<< HEAD
-            inputs={busses[self.bus_in]: solph.Flow(nominal_value=self.hydrogen_transported
-                                                    )})
-        return trailer
-
-    def update_states(self, results, sim_params):
-        """Updates the states of the storage component for each time step.
-
-        :param results: oemof results for the given time step
-        :type results: object
-        :param sim_params: simulation parameters for the energy system (defined by user)
-        :type sim_params: object
-        :return: updated state values for each state in the 'state' dict
-        """
-        data_trailer = views.node(results, self.name)
-        df_trailer = data_trailer['sequences']
-
-        for i_result in df_trailer:
-            if 'is_delivery_possible' not in self.states:
-                self.states['is_delivery_possible'] = [None] * sim_params.n_intervals
-
-            if i_result[0][1] == self.name and i_result[1] == 'flow':
-                # The amount of hydrogen entering the trailer is recorded
-                this_h2_delivered = df_trailer[i_result][0]
-                # If the trailer is used (this_h2_delivered > 0) and under the assumption that:
-                # - it takes 15 minutes for the trailer to refuel
-                # - the trailer can travel at 100 km/h so 75 km in 45 minutes
-                if this_h2_delivered > 0 and self.round_trip_distance > 75:
-                    # if the trailer is located too far away, delivery is not possible
-                    # for the next timestep
-                    self.delivery_possible = 0
-                else:
-                    self.delivery_possible = 1
-
-                self.states['is_delivery_possible'][sim_params.i_interval] = self.delivery_possible
-=======
             inputs={busses[self.bus_in]: solph.Flow(nominal_value=self.hydrogen_needed)})
-        return trailer
->>>>>>> f42ad5b0
+        return trailer