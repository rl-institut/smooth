import oemof.solph as solph
from .component import Component


class TrailerH2Delivery(Component):
    """Component created for a hydrogen trailer delivery"""

    def __init__(self, params):

        # Call the init function of the mother class.
        Component.__init__(self)

        # ------------------- PARAMETERS -------------------
        self.name = 'Trailer_default_name'

        self.bus_in = None
        self.bus_out = None

        # ToDo: Calculate pressure of hydrogen in trailer
        # ToDo: At the moment only the variable costs per distance travelled are taken into
        #  consideration, but the update_var_costs() function can be modified to allow for
        #  the variable costs per kg of hydrogen transported as well
        # ToDo: At the moment, it is assumed that the hydrogen can be delivered within one
        #  hour - this needs to be changed if the single trip distance from the origin to
        #  destination is longer than 45 minutes (1 hour - 15 mins refuelling)

        # Trailer capacity (at maximum pressure) [kg]
        self.trailer_capacity = 900

        # Define the threshold value for the artificial costs.
        # The threshold for the destination storage to encourage/discourage the use of the trailer
        # (percentage of capacity) [-]
        self.fs_destination_storage_threshold = None
        # The amount of hydrogen needed [kg]
        self.hydrogen_needed = 0
        # The amount of hydrogen needed [kg]
        self.fs_origin_available_kg = None

        # ------------------- UPDATE PARAMETER DEFAULT VALUES -------------------
        self.set_parameters(params)

        # ------------------- INTERNAL VALUES -------------------
        # The current artificial cost value [EUR/kg].
        self.current_ac = 0

    def prepare_simulation(self, components):
        # Check level of destination storage component: if it is below specified threshold,
        # implement low artificial costs (to encourage system to fill it)
        # Check level of all non-central storage component and use the one with the
        # highest amount of h2:
        # if it is below specified threshold, the trailer cannot take any hydrogen from it

        # In the model definition, the foreign states must be defined in the following order:
        # 1) all origin storage levels [kg]
        # 2) all origin minimum storage levels [kg]
        # 3) all origin capacities [kg]
        # 4) destination storage level [kg]
        # 5) destination scapacity [kg]
        # The order for each of these in terms of production sites must also be the same e.g.
        # the first entry relates to the first site, the second entry relates
        # to the second site etc.
        if self.fs_component_name is not None:
<<<<<<< HEAD
            # n is the number of production sites that the trailer is connected to
            n = int((len(self.fs_component_name) - 2) / 3)
            # Creates an index list for the number of foreign states considered
            index_list = list(range(0, len(self.fs_component_name)))
            # List containing the origin storage levels [kg]
            fs_origin_storage_levels = []
            # List containing the origin minimum storage levels [kg]
            fs_origin_min_storage_levels = []
            # List containing the origin capacities [kg]
            fs_origin_capacities = []
            # List containing the origin available masses [kg]
            fs_origin_available_masses = []

            # Obtains a list of the origin storage levels for n sites
            for i in index_list[0:n]:
                this_origin_storage_level = self.get_foreign_state_value(components, index=i)
                fs_origin_storage_levels.append(this_origin_storage_level)

            # Obtains a list of the origin minimum storage levels for n sites
            for i in index_list[n:2*n]:
                this_min_storage_level = self.get_foreign_state_value(components, index=i)
                fs_origin_min_storage_levels.append(this_min_storage_level)

            # Obtains a list of the origin capacity levels for n sites
            for i in index_list[2*n:3*n]:
                this_capacity = self.get_foreign_state_value(components, index=i)
                fs_origin_capacities.append(this_capacity)

            # Obtains a list for the available masses that can be taken from the origin storage [kg].
            # It cannot take more than half of the capacity into account ToDo: ask Laura why this is again
            for i in range(int(n)):
                this_available_kg = min((fs_origin_storage_levels[i] - fs_origin_min_storage_levels[i]),
                                        fs_origin_capacities[i] / 2)
                fs_origin_available_masses.append(this_available_kg)
=======
            # Obtains the origin storage level [kg]
            fs_origin_storage_level_kg_1 = self.get_foreign_state_value(components, index=0)
            # Obtains the origin min storage level [kg]
            fs_origin_min_storage_level_1 = self.get_foreign_state_value(components, index=1)
            # Obtains the origin capacity [kg]
            fs_origin_capacity_1 = self.get_foreign_state_value(components, index=2)

            # Obtains the origin storage level [kg]
            fs_origin_storage_level_kg_2 = self.get_foreign_state_value(components, index=3)
            # Obtains the origin min storage level [kg]
            fs_origin_min_storage_level_2 = self.get_foreign_state_value(components, index=4)
            # Obtains the origin capacity [kg]
            fs_origin_capacity_2 = self.get_foreign_state_value(components, index=5)

            # Obtains the origin storage level [kg]
            fs_origin_storage_level_kg_3 = self.get_foreign_state_value(components, index=6)
            # Obtains the origin storage capacity [kg]
            fs_origin_min_storage_level_3 = self.get_foreign_state_value(components, index=7)
            # Obtains the origin capacity [kg]
            fs_origin_capacity_3 = self.get_foreign_state_value(components, index=8)

            # Obtains the origin storage level [kg]
            fs_origin_storage_level_kg_4 = self.get_foreign_state_value(components, index=9)
            # Obtains the origin min storage level [kg]
            fs_origin_min_storage_level_4 = self.get_foreign_state_value(components, index=10)
            # Obtains the origin capacity [kg]
            fs_origin_capacity_4 = self.get_foreign_state_value(components, index=11)

            # Obtains the available mass that can be taken from the origin storage [kg].
            # It can't be taken more than half of the capacity into account
            fs_origin_available_kg_1 = min((fs_origin_storage_level_kg_1 -
                                            fs_origin_min_storage_level_1),
                                           fs_origin_capacity_1/2)
            fs_origin_available_kg_2 = min((fs_origin_storage_level_kg_2 -
                                            fs_origin_min_storage_level_2),
                                           fs_origin_capacity_2/2)
            fs_origin_available_kg_3 = min((fs_origin_storage_level_kg_3 -
                                            fs_origin_min_storage_level_3),
                                           fs_origin_capacity_3/2)
            fs_origin_available_kg_4 = min((fs_origin_storage_level_kg_4 -
                                            fs_origin_min_storage_level_4),
                                           fs_origin_capacity_4/2)
>>>>>>> edb720e2

            # Get the availability mass of hydrogen of the fullest origin storage
            self.fs_origin_available_kg = max(fs_origin_available_masses)
            # Obtains the destination storage level [kg]
            fs_destination_storage_level = \
                self.get_foreign_state_value(components, index=index_list[-2])
            # Obtains the destination storage capacity [kg]
            fs_destination_capacity = \
                self.get_foreign_state_value(components, index=index_list[-1])
            # Obtains the available mass that can be delivered to the destination storage [kg]
            fs_destination_available_storage = \
                fs_destination_capacity - fs_destination_storage_level

            # Checks if the destination storage level is below the threshold:
            # if yes, delivery possible
<<<<<<< HEAD
            # todo: implement multiple storage delivery in one time step from different wind
            #  parks - low priority
=======
            # todo: implement multiple storage delivery in one time step from
            #  different wind parks - low prio
>>>>>>> edb720e2

            if fs_destination_storage_level \
                    < self.fs_destination_storage_threshold * fs_destination_capacity:

                # If the available mass [kg] in the destination storage and the amount of
                # available hydrogen [kg] in the origin storage exceed the trailer capacity,
                # the trailer should be completely filled
                if fs_destination_available_storage >= self.trailer_capacity \
                        and self.fs_origin_available_kg >= self.trailer_capacity:
                    self.hydrogen_needed = self.trailer_capacity
                # If the available mass [kg] in the destination storage exceeds the trailer
                # capacity but the amount of available hydrogen in the origin storage is less
                # than the trailer capacity, the trailer should be filled with the maximum amount
                # of available hydrogen from the origin storage
                elif fs_destination_available_storage > \
                        self.trailer_capacity > self.fs_origin_available_kg:
                    self.hydrogen_needed = self.fs_origin_available_kg
                # Else, the trailer should deliver the maximum amount of hydrogen that can fit
                # into the destination storage
                else:
                    self.hydrogen_needed = fs_destination_available_storage
            # If the destination storage level is not below the threshold no delivery possible
            else:
                self.hydrogen_needed = 0

        self.current_ac = self.get_costs_and_art_costs()

    def create_oemof_model(self, busses, _):
        trailer = solph.Transformer(
            label=self.name,
            outputs={busses[self.bus_out]: solph.Flow(variable_costs=self.current_ac)},
            inputs={busses[self.bus_in]: solph.Flow(nominal_value=self.hydrogen_needed)})
        return trailer<|MERGE_RESOLUTION|>--- conflicted
+++ resolved
@@ -60,7 +60,7 @@
         # the first entry relates to the first site, the second entry relates
         # to the second site etc.
         if self.fs_component_name is not None:
-<<<<<<< HEAD
+
             # n is the number of production sites that the trailer is connected to
             n = int((len(self.fs_component_name) - 2) / 3)
             # Creates an index list for the number of foreign states considered
@@ -95,50 +95,6 @@
                 this_available_kg = min((fs_origin_storage_levels[i] - fs_origin_min_storage_levels[i]),
                                         fs_origin_capacities[i] / 2)
                 fs_origin_available_masses.append(this_available_kg)
-=======
-            # Obtains the origin storage level [kg]
-            fs_origin_storage_level_kg_1 = self.get_foreign_state_value(components, index=0)
-            # Obtains the origin min storage level [kg]
-            fs_origin_min_storage_level_1 = self.get_foreign_state_value(components, index=1)
-            # Obtains the origin capacity [kg]
-            fs_origin_capacity_1 = self.get_foreign_state_value(components, index=2)
-
-            # Obtains the origin storage level [kg]
-            fs_origin_storage_level_kg_2 = self.get_foreign_state_value(components, index=3)
-            # Obtains the origin min storage level [kg]
-            fs_origin_min_storage_level_2 = self.get_foreign_state_value(components, index=4)
-            # Obtains the origin capacity [kg]
-            fs_origin_capacity_2 = self.get_foreign_state_value(components, index=5)
-
-            # Obtains the origin storage level [kg]
-            fs_origin_storage_level_kg_3 = self.get_foreign_state_value(components, index=6)
-            # Obtains the origin storage capacity [kg]
-            fs_origin_min_storage_level_3 = self.get_foreign_state_value(components, index=7)
-            # Obtains the origin capacity [kg]
-            fs_origin_capacity_3 = self.get_foreign_state_value(components, index=8)
-
-            # Obtains the origin storage level [kg]
-            fs_origin_storage_level_kg_4 = self.get_foreign_state_value(components, index=9)
-            # Obtains the origin min storage level [kg]
-            fs_origin_min_storage_level_4 = self.get_foreign_state_value(components, index=10)
-            # Obtains the origin capacity [kg]
-            fs_origin_capacity_4 = self.get_foreign_state_value(components, index=11)
-
-            # Obtains the available mass that can be taken from the origin storage [kg].
-            # It can't be taken more than half of the capacity into account
-            fs_origin_available_kg_1 = min((fs_origin_storage_level_kg_1 -
-                                            fs_origin_min_storage_level_1),
-                                           fs_origin_capacity_1/2)
-            fs_origin_available_kg_2 = min((fs_origin_storage_level_kg_2 -
-                                            fs_origin_min_storage_level_2),
-                                           fs_origin_capacity_2/2)
-            fs_origin_available_kg_3 = min((fs_origin_storage_level_kg_3 -
-                                            fs_origin_min_storage_level_3),
-                                           fs_origin_capacity_3/2)
-            fs_origin_available_kg_4 = min((fs_origin_storage_level_kg_4 -
-                                            fs_origin_min_storage_level_4),
-                                           fs_origin_capacity_4/2)
->>>>>>> edb720e2
 
             # Get the availability mass of hydrogen of the fullest origin storage
             self.fs_origin_available_kg = max(fs_origin_available_masses)
@@ -154,13 +110,9 @@
 
             # Checks if the destination storage level is below the threshold:
             # if yes, delivery possible
-<<<<<<< HEAD
+
             # todo: implement multiple storage delivery in one time step from different wind
             #  parks - low priority
-=======
-            # todo: implement multiple storage delivery in one time step from
-            #  different wind parks - low prio
->>>>>>> edb720e2
 
             if fs_destination_storage_level \
                     < self.fs_destination_storage_threshold * fs_destination_capacity:
