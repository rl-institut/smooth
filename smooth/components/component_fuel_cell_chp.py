--- conflicted
+++ resolved
@@ -1,179 +1,3 @@
-<<<<<<< HEAD
-from smooth.components.component import Component
-import oemof.solph as solph
-import pyomo.environ as po
-
-
-class FuelCellChp(Component):
-    """ A combined heat and power plant with a fuel cell, using H2 to generate electricity and heat. """
-    def __init__(self, params):
-
-        # Call the init function of the mother class.
-        Component.__init__(self)
-
-        """ PARAMETERS """
-        # PARAMETERS TO CHANGE BY THE USER
-        self.name = 'Fuel cell CHP default name'
-
-        # run on MPC
-        self.operate_on_mpc = False
-        self.mpc_data = 0
-
-        # Busses (H2 in, electrical out, thermal out).
-        self.bus_h2 = None
-        self.bus_el = None
-        self.bus_th = None
-
-        # Max. electrical output power [W].
-        self.power_max = None
-
-        # Update the input parameters by the user.
-        self.set_parameters(params)
-
-        # INTERNAL PARAMETERS
-        # Heating value of hydrogen [kWh/kg].
-        self.heating_value = 33.33
-
-        # The CHP an electrical efficiency and a thermal efficiency, both over the load point, according to:
-        # Scholta, J. et.al. Small Scale PEM Fuel Cells in Combined Heat/Power Co-generation. RCUB Afrodita.
-        # http://afrodita.rcub.bg.ac.rs/~todorom/tutorials/rad24.html
-
-        # Electrical efficiency load break points (e.g. 0.05 --> 5 %) [-]
-        self.bp_load_electric = [0.0, 0.0517, 0.1589, 0.2482, 1.0]
-        # Electrical efficiency break points (e.g. 0.05 --> 5 %) [-]
-        self.bp_eff_electric =  [0.0, 0.0915, 0.2188, 0.2795, 0.5238]
-
-        # Thermal efficiency load break points (e.g. 0.05 --> 5 %) [-].
-        self.bp_load_thermal = [0.0, 0.0481, 0.0694, 0.0931, 0.1272, 0.1616, 0.2444, 0.5912, 1.0]
-        # Thermal efficiency break points (e.g. 0.05 --> 5 %) [-].
-        self.bp_eff_thermal =  [0.0, 0.1996, 0.3028, 0.4272, 0.5034, 0.5381, 0.5438, 0.4875, 0.3695]
-
-        # Now calculate the absolute values for electricity [Wh] and thermal energy [Wh] and H2 consumption [kg].
-
-        # Therefor first calculate the max. hydrogen input that lead to the max. electrical energy in Wh [kg].
-        self.h2_input_max = self.power_max / (
-                self.heating_value * self.bp_eff_electric[-1]) * self.sim_params.interval_time / 60 / 1000
-        # Now convert the load points according to the max. hydrogen input per time step [kg].
-        self.bp_h2_consumed_electric = [this_bp * self.h2_input_max for this_bp in self.bp_load_electric]
-        self.bp_h2_consumed_thermal = [this_bp * self.h2_input_max for this_bp in self.bp_load_thermal]
-
-        # Now get the absolute electrical energy values over the load points [Wh].
-        self.bp_energy_electric = []
-        for i_bp in range(len(self.bp_load_electric)):
-            # Calculate the electrical energy produced at this breaking point [Wh]
-            this_energy_electric = \
-                self.bp_h2_consumed_electric[i_bp] * self.bp_eff_electric[i_bp] * self.heating_value * 1000
-            self.bp_energy_electric.append(this_energy_electric)
-
-        # Now get the absolute thermal energy values over the load points [Wh].
-        self.bp_energy_thermal = []
-        for i_bp in range(len(self.bp_load_thermal)):
-            # Calculate the thermal energy produced at this breaking point [Wh]
-            this_energy_thermal = \
-                self.bp_h2_consumed_thermal[i_bp] * self.bp_eff_thermal[i_bp] * self.heating_value * 1000
-            self.bp_energy_thermal.append(this_energy_thermal)
-
-        # While we will create two oemof components, one for thermal energy and one for electrical energy, and make a
-        # constraint that both inflows of hydrogen have to be the same, each component will get only half the amount of
-        # hydrogen. Therefore we need to make a list of hydrogen consumed that is halfed [kg]
-        self.bp_h2_consumed_electric_half = [this_bp / 2 for this_bp in self.bp_h2_consumed_electric]
-        self.bp_h2_consumed_thermal_half = [this_bp / 2 for this_bp in self.bp_h2_consumed_thermal]
-
-        # Save the two models to set constraints later.
-        self.model_el = None
-        self.model_th = None
-
-    def get_electrical_energy_by_h2(self, h2_consumption):
-        # Check the index of this load point.
-        this_index = self.bp_h2_consumed_electric_half.index(h2_consumption)
-        # Return the according hydrogen production value [kg].
-        return self.bp_energy_electric[this_index]
-
-    def get_thermal_energy_by_h2(self, h2_consumption):
-        # Check the index of this load point.
-        this_index = self.bp_h2_consumed_thermal_half.index(h2_consumption)
-        # Return the according hydrogen production value [kg].
-        return self.bp_energy_thermal[this_index]
-
-    def create_oemof_model(self, busses, model):
-        # Create the non-linear oemof component. The CHP has to be modelled as two components, while the piecewise
-        # linear transformer does not accept 2 outputs yet.
-
-        # when operating on mpc flows are fixed
-        if self.operate_on_mpc:
-            flow_electric = solph.Flow(
-                actual_value=self.mpc_data,
-                fixed=True,
-                nominal_value=self.bp_h2_consumed_electric_half[-1]) # maybe more readable: self.h2_input_max/2
-            flow_thermal = solph.Flow(
-                actual_value=self.mpc_data,
-                fixed=True,
-                nominal_value=self.bp_h2_consumed_electric_half[-1])
-        # otherwise flows are solved by oemof
-        else:
-            flow_electric = solph.Flow(
-                nominal_value=self.bp_h2_consumed_electric_half[-1],
-                variable_costs=0)
-            flow_thermal = solph.Flow(nominal_value=self.bp_h2_consumed_electric_half[-1])
-
-
-        # First create the electrical oemof component.
-        fuel_cell_chp_electric = solph.custom.PiecewiseLinearTransformer(
-            label=self.name+'_electric',
-            inputs={busses[self.bus_h2]: flow_electric},
-            outputs={busses[self.bus_el]: solph.Flow()},
-            in_breakpoints=self.bp_h2_consumed_electric_half,
-            conversion_function=self.get_electrical_energy_by_h2,
-            pw_repn='CC')
-
-        # Then create the thermal oemof component.
-        fuel_cell_chp_thermal = solph.custom.PiecewiseLinearTransformer(
-            label=self.name+'_thermal',
-            inputs={busses[self.bus_h2]: flow_thermal},
-            outputs={busses[self.bus_th]: solph.Flow()},
-            in_breakpoints=self.bp_h2_consumed_thermal_half,
-            conversion_function=self.get_thermal_energy_by_h2,
-            pw_repn='CC')
-
-        # Add the two components to the model.
-        model.add(fuel_cell_chp_electric, fuel_cell_chp_thermal)
-
-        self.model_el = fuel_cell_chp_electric
-        self.model_th = fuel_cell_chp_thermal
-
-        """
-        # Get the input H2 flows of both oemof components that need to be set equal.
-        flow_electric = model.nodes[len(model.nodes)-2].inputs[busses[self.bus_h2]]
-        flow_thermal = model.nodes[len(model.nodes) - 1].inputs[busses[self.bus_h2]]
-
-        # Get
-        fl_el = model.groups[self.name + '_electric'].inputs[busses[self.bus_h2]]
-        fl_th = model.groups[self.name + '_thermal'].inputs[busses[self.bus_h2]]
-        """
-        # Now set the two inflows of H2 in the electrical in the thermal CHP component to be the same.
-        # solph.constraints.equate_variables(model, flow_electric, flow_thermal)
-
-        return None
-
-    def update_constraints(self, busses, model_to_solve):
-        # Set a constraint so that the hydrogen inflow of the electrical and the thermal part are always the same (which
-        # is necessary while the piecewise linear transformer cannot have two outputs yet and therefore the two parts
-        # need to be separate components).
-        def chp_ratio_rule(model, t):
-            # Inverter flow
-            expr = 0
-            expr += model.flow[busses[self.bus_h2], self.model_th, t]
-            # force discharge to zero when grid available
-            expr += - model.flow[busses[self.bus_h2], self.model_el, t]
-            return (expr == 0)
-
-        model_to_solve.chp_flow_ratio_fix = po.Constraint(model_to_solve.TIMESTEPS, rule=chp_ratio_rule)
-
-    def update_flows(self, results, sim_params):
-        # Check if the component has an attribute 'flows', if not, create it as an empty dict.
-        Component.update_flows(self, results, sim_params, self.name + '_electric')
-        Component.update_flows(self, results, sim_params, self.name + '_thermal')
-=======
 from smooth.components.component import Component
 import oemof.solph as solph
 import pyomo.environ as po
@@ -191,6 +15,10 @@
         # ------------------- PARAMETERS -------------------
         # PARAMETERS TO CHANGE BY THE USER
         self.name = 'Fuel cell CHP default name'
+
+        # run on MPC
+        self.operate_on_mpc = False
+        self.mpc_data = 0
 
         # Busses (H2 in, electrical out, thermal out).
         self.bus_h2 = None
@@ -284,10 +112,22 @@
         # two components, while the piecewise linear transformer does not
         # accept 2 outputs yet.
 
-        flow_electric = solph.Flow(
-            nominal_value=self.bp_h2_consumed_electric_half[-1],
-            variable_costs=0)
-        flow_thermal = solph.Flow(nominal_value=self.bp_h2_consumed_electric_half[-1])
+        # when operating on mpc flows are fixed
+        if self.operate_on_mpc:
+            flow_electric = solph.Flow(
+                actual_value=self.mpc_data,
+                fixed=True,
+                nominal_value=self.bp_h2_consumed_electric_half[-1])  # maybe more readable: self.h2_input_max/2
+            flow_thermal = solph.Flow(
+                actual_value=self.mpc_data,
+                fixed=True,
+                nominal_value=self.bp_h2_consumed_electric_half[-1])
+        # otherwise flows are solved by oemof
+        else:
+            flow_electric = solph.Flow(
+                nominal_value=self.bp_h2_consumed_electric_half[-1],
+                variable_costs=0)
+            flow_thermal = solph.Flow(nominal_value=self.bp_h2_consumed_electric_half[-1])
 
         # First create the electrical oemof component.
         fuel_cell_chp_electric = solph.custom.PiecewiseLinearTransformer(
@@ -348,4 +188,3 @@
         # Check if the component has an attribute 'flows', if not, create it as an empty dict.
         Component.update_flows(self, results, sim_params, self.name + '_electric')
         Component.update_flows(self, results, sim_params, self.name + '_thermal')
->>>>>>> db5eb237
