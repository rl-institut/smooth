<<<<<<< HEAD
from oemof.solph import views
=======
>>>>>>> 877d3171
import oemof.solph as solph
from .component import Component
import math
import numpy as np
import warnings


class Electrolyzer (Component):
    """Electrolyzer agents are created through this class

    :param name: unique name of the component
    :type name: str
    :param bus_el: name of the electric bus
    :type bus_el: str
    """

    def __init__(self, params):
        '''Constructor method
        '''
        # Call the init function of the mother class.
        Component.__init__(self)

        # ------------------- PARAMETERS -------------------
        self.name = 'Electrolyzer_default_name'

        # Define the busses.
        self.bus_el = None
        self.bus_h2 = None

        # Max. power [W].
        self.power_max = 100000

        # pressure of hydrogen in the system in [Pa]
        self.pressure = 40 * 10**5

        # FIXME: needed to create a new pressure parameter to be used in the compressor [bar],
        #  could be a better way of doing this in the future
        self.fs_pressure = self.pressure / 10**5

        # Initial temperature [K].
        self.temp_init = 273.15 + 25
        # Life time [a].
        self.life_time = 20

        # ------------------- PARAMETERS (SPECIFIC) -------------------
        # The fitting parameter exchange current density [A/cm²].
        self.fitting_value_exchange_current_density = 1.4043839e-3
        # The thickness of the electrolyte layer [cm].
        self.fitting_value_electrolyte_thickness = 0.2743715938
        # Min. temperature of the electrolyzer (completely cooled down) [K].
        self.temp_min = 293.15
        # Highest temperature the electrolyzer can be [K].
        self.temp_max = 353.15
        # Maximal current density given by the manufacturer [A/cm^2].
        self.cur_dens_max = 0.4
        # Current density at which the maximal temperature is reached [A/cm^2].
        self.cur_dens_max_temp = 0.35
        # size of cell surface [cm²].
        self.area_cell = 1500

        # ------------------- UPDATE PARAMETER DEFAULT VALUES -------------------
        self.set_parameters(params)
        # Interval time [min].
        self.interval_time = self.sim_params.interval_time
        # Calculate the max. energy the electrolyzer can use in one time step [Wh].
        self.energy_max = self.power_max * self.interval_time/60

        # ------------------- CONSTANT PARAMETERS (PHYSICS) -------------------
        # Faraday constant F [As/mol].
        self.faraday = 96485
        # Gas constant R [J /(mol K)].
        self.gas_const = 8.3144621
        # Moles of electrons needed to produce a mole of hydrogen[-].
        self.n = 2
        # Molar mass M_H2 [g / mol].
        self.molarity = 2.01588
        # Molar concentration of the KOH solution (10 mol/l for 28 wt% KOH) [mol/l].
        self.molarity_KOH = 10
        # Molal concentration of the KOH solution (7.64 mol/kg for 30 wt% KOH) [mol/kg].
        self.molality_KOH = 7.64
        # Upper heating value in [MJ / kg].
        self.upp_heat_val = 141.8
        # Molar mass M_O2 [g / mol].
        self.molar_mass_O2 = 31.99880

        # Number of cell amount on one stack.
        # TO MAKE IT POSSIBLE TO DEFINE A MAX. POWER OF THE ELECTROLYZER, THE
        # NUMBER OF CELLS ARE ADJUSTED ACCORDINGLY. THIS IS DONE BY CHECKING
        # HOW MANY CELLS LEAD TO THE MAX. POWER AT HIGHEST TEMPERATURE.
        self.z_cell = 1
        is_z_cell_found = False
        while not is_z_cell_found:
            this_curr_den = self.get_electricity_by_power(self.power_max/1000, self.temp_max)

            if this_curr_den is not None and this_curr_den < self.cur_dens_max:
                is_z_cell_found = True
            else:
                self.z_cell += 1

        # Max. hydrogen that can be produced in one time step [kg].
        self.max_production_per_step = \
            self.cur_dens_max * self.area_cell * self.interval_time * 60 * self.z_cell / \
            (2 * self.faraday) * self.molarity / 1000

        # ------------------- STATES -------------------
        # Temperature of the electrolyzer [K].
        self.temperature = self.temp_init
        # Tracking supporting points to calculate temperature later on.
        self.supporting_points = {}

    def conversion_fun_ely(self, ely_energy):
        # Create a function that will give out the mass values for the energy
        # values at the breakpoints.

        # Check the index of this ely_energy entry.
        this_index = self.supporting_points['energy'].index(ely_energy)
        # Return the according hydrogen production value [kg].
        return self.supporting_points['h2_produced'][this_index]

    def create_oemof_model(self, busses, _):
        # Get the non-linear behaviour.
        self.update_nonlinear_behaviour()

        # Create the non-linear oemof component.
        electrolyzer = solph.custom.PiecewiseLinearTransformer(
            label=self.name,
            inputs={busses[self.bus_el]: solph.Flow(
                nominal_value=self.energy_max,
                variable_costs=0)},
            outputs={busses[self.bus_h2]: solph.Flow()},
            in_breakpoints=self.supporting_points['energy'],
            conversion_function=self.conversion_fun_ely,
            pw_repn='CC')
        return electrolyzer

    def update_nonlinear_behaviour(self):
        # Set up the breakpoints for the electrolyzer conversion of electricity to hydrogen.
        n_supporting_point = 10
        # Get the breakpoint values for electric energy [Wh] and produced hydrogen [kg].
        bp_ely_energy = []
        bp_ely_h2 = []
        bp_ely_temp = []
        for i_supporting_point in range(n_supporting_point + 1):
            # Calculate the energy for this breakpoint [Wh].
            this_energy = i_supporting_point / n_supporting_point * self.energy_max
            bp_ely_energy.append(this_energy)
            # Calculate the hydrogen produced [kg] and resulting temperature
            # [K] with the energy of this breakpoint and at the current
            # temperature.
            [this_mass, this_temp] = self.get_mass_and_temp(this_energy / 1000)
            bp_ely_h2.append(this_mass)
            bp_ely_temp.append(this_temp)

        self.supporting_points['temperature'] = bp_ely_temp
        self.supporting_points['h2_produced'] = bp_ely_h2
        self.supporting_points['energy'] = bp_ely_energy

    def get_mass_and_temp(self, energy_used):
        # Calculate the mass produced and the resulting electrolyzer for a certain energy.
        # Parameter:
        #  energy_used: Energy value for the next time step [kWh].

        # Convert energy to power [kW]
        power = energy_used / (self.interval_time / 60)
        # Update voltage, current, current density and power in an iterative process.
        cur_dens = self.get_electricity_by_power(power)
        # Check if the current density is above the max. allowed value.
        if cur_dens > self.cur_dens_max:
            warnings.warn("Electrolyzer bought more electricity than it can use.")
            # Update current density to max. allowed value
            cur_dens = self.cur_dens_max

        # Calculate the resulting temperature [K]
        new_ely_temp = self.get_cell_temp(cur_dens)
        # Calculate the hydrogen produced [kg].
        h2_produced = self.get_mass_produced_by_current_state(cur_dens)
        # Return the produced hydrogen [kg] and the resulting electrolyzer temperature [K].
        return [h2_produced, new_ely_temp]

    def get_mass_produced_by_current_state(self, cur_dens):
        # Calculate the mass produced by a given current density.
        # Parameters:
        #  cur_dens: Given current density [A/cm²].

        # Get the current [A].
        current = cur_dens * self.area_cell
        # Calculate the hydrogen produced [kg]
        h2_production = current * (self.interval_time * 60 * self.z_cell /
                                   (2 * self.faraday) * self.molarity / 1000)
        # Return the mass produced
        return h2_production

    def get_cell_temp(self, cur_dens):
        # Calculate the electrolyzer temperature for the next time step.
        # Parameters:
        #  cur_dens: Given current density [A/cm²].

        # Check if current density is higher than the given density at the
        # highest possible temperature. If so, set the current density to its
        # maximum.
        if cur_dens > self.cur_dens_max_temp:
            cur_dens_now = self.cur_dens_max_temp
        else:
            cur_dens_now = cur_dens

        # Save the temperature calculated one step before.
        temp_before = self.temperature
        # Calculate the temperature to which the electrolyzer is heating up
        # depending on the given current density.
        # Lin. interpolation
        temp_aim = self.temp_min + (self.temp_max - self.temp_min) * \
            cur_dens_now / self.cur_dens_max_temp
        # Calculate the new temperature of the electrolyzer by Newtons law of
        # cooling. The exponent (-t[s]/2310) was parameterized such that the 98 %
        # of the temperature change are reached after 2.5 hours.
        temp_new = temp_aim + (temp_before - temp_aim) * math.exp(-self.interval_time*60 / 2310)
        # Return the new electrolyzer temperature [K].
        return temp_new

    def get_electricity_by_power(self, power, this_temp=None):
        # Calculate the current density for a given power.
        # Parameters:
        #  power: Current power the electrolyzer is operated with [kW].
        #  this_temp: Temperature of the electrolyzer [K].

        if this_temp is None:
            this_temp = self.temperature

        # The total electrolysis voltage consists out of three different
        # voltage parts (u_act, u_ohm, u_ref). If the current isn't given an
        # iteration is needed to get the total voltage. This is the tolerance
        # within the el. power is allowed to differ as a result of the
        # iteration.
        relative_error = 1e-5
        # Create a dummy for the power calculated within the iteration.
        power_iteration = 0
        # Create a dummy for the voltage calculated within the iteration.
        voltage_iteration = 0
        # Set an initial guess for the electrolyzer efficiency [-]
        initial_guess_for_efficiency = 0.65
        # Estimate the current density through the chemical power to start the iteration [A/cm²].
        cur_dens_iteration = (power * initial_guess_for_efficiency * 2.0 * self.faraday) / (
            self.area_cell * self.z_cell * self.molarity * self.upp_heat_val)
        # Calculate the current for the iteration start [A].
        current_iteration = cur_dens_iteration * self.area_cell
        # Determine the power deviation between the power target and the power
        # reach within the iteration [kW].
        power_deviation = abs(power_iteration - power)
        # Execute the iteration until the power deviation is within the
        # relative error which means the deviation is accepted.
        i_run = 0
        while power_deviation > relative_error:
            # Calculate the voltage existing of three different parts [V].
            v_rev = (self.ely_voltage_u_rev(this_temp))
            v_act = (self.ely_voltage_u_act(cur_dens_iteration, this_temp))
            v_ohm = (self.ely_voltage_u_ohm(cur_dens_iteration, this_temp))
            # Get the voltage for this iteration step [V].
            voltage_iteration = (v_rev + v_act + v_ohm) * self.z_cell
            # For bad initial guesses, here a non-real number might appear.
            if not np.isreal(voltage_iteration) or i_run > 1000:
                return None

            # Get the power for this iteration step [kW].
            power_iteration = voltage_iteration * current_iteration / 1000
            # Get the current for this iteration step [A].
            current_iteration = power / voltage_iteration * 1000
            # Get the current density for this iteration step [A/cm²].
            cur_dens_iteration = current_iteration / self.area_cell
            # Calculate the new power deviation [kW].
            power_deviation = abs(power_iteration - power)
            # Increment the running variable.
            i_run += 1

        # Return the current density [A/cm²].
        return cur_dens_iteration

    def ely_voltage_u_act(self, cur_dens, temp):
        # This voltage part describes the activity losses within the electolyser.
        # Source: 'Modeling an alkaline electrolysis cell through reduced-order
        #     and loss estimate approaches'
        #     from Milewski et al. (2014)
        # Parameter:
        #  cur_dens: Current density [A/cm²]
        #  temp: Temperature [K]

        j0 = self.fitting_value_exchange_current_density

        '# COMPUTATION FOR EACH NODE'
        # The temperature of this loop run[K].
        this_temp = temp
        # The "alpha" values are valid for Ni - based electrodes.
        alpha_a = 0.0675 + 0.00095 * this_temp
        alpha_c = 0.1175 + 0.00095 * this_temp
        # The two parts of the activation voltage for this node[V].
        u_act_a = 2.306 * (self.gas_const * this_temp) / \
            (self.n * self.faraday * alpha_a) * math.log10(cur_dens / j0)
        u_act_c = 2.306 * (self.gas_const * this_temp) / \
            (self.n * self.faraday * alpha_c) * math.log10(cur_dens / j0)
        # The activation voltage for this node[V].
        voltage_activation = u_act_a + u_act_c

        return voltage_activation

    def ely_voltage_u_ohm(self, cur_dens, temp):
        # This model takes into account two ohmic losses, one being the
        # resistance of the electrolyte itself (resistanceElectrolyte) and
        # other losses like the presence of bubbles (resistanceOther).
        # Source: 'Modeling an alkaline electrolysis cell through reduced-order
        #     and loss estimate approaches'
        #     from Milewski et al. (2014)
        # Parameter:
        #  cur_dens: Current density [A/cm²]
        #  temp: Temperature [K]

        electrolyte_thickness = self.fitting_value_electrolyte_thickness

        # Temperature of this loop run [K].
        this_temp = temp
        # The conductivity of the the potassium hydroxide (KOH) solution [1/(Ohm*cm)].
        conductivity_electrolyte = -2.041 * self.molarity_KOH - \
            0.0028 * self.molarity_KOH ** 2 + \
            0.001043 * self.molarity_KOH ** 3 + \
            0.005332 * self.molarity_KOH * this_temp + \
            207.2 * self.molarity_KOH / this_temp - \
            0.0000003 * self.molarity_KOH ** 2 * this_temp ** 2
        # The electrolyte resistance [Ohm*cm²].
        resistance_electrolyte = electrolyte_thickness / conductivity_electrolyte
        # Void fraction of the electrolyte (j is multiplied by 10^4 because the
        # units the formula is made for is A/m² and j is in A/cm²) [-].
        epsilon = 0.023 * 2 / 3 * (cur_dens * 10 ** 4) ** 0.3
        # The conductivity of bubbles and other effects [1/(Ohm*cm)].
        conductivity_other = (1 - epsilon) ** 1.5 * conductivity_electrolyte
        # Computing the resistance of bubbles in the electrolyte and other effects [Ohm*cm²].
        resistance_other = electrolyte_thickness / conductivity_other
        # Total ohmic resistance [Ohm*cm²].
        resistance_total = resistance_electrolyte + resistance_other
        # Cell voltage loss due to ohmic resistance [V].
        # (j is the current density with the unit A/cm²).
        voltage_ohm = resistance_total * cur_dens
        return voltage_ohm

    def ely_voltage_u_rev(self, temp):
        # The reversible voltage can be calculated by two parts, one takes into
        # account changes of the reversible cell voltage due to temperature
        # changes, the second part due to pressure changes.
        # Source: 'Modeling an alkaline electrolysis cell through reduced-order
        #     and loss estimate approaches'
        #     from Milewski et al. (2014)
        # This calculations are valid in a temperature range from 0°C - 250°C,
        # a pressure range from 1 bar - 200 bar and a concentration range from
        # 2 mol/kg - 18 mol/kg.
        # Parameter:
        #  temp: Temperature [K]

        # Coefficient 1 for the vapor pressure of the KOH solution.
        c1 = -0.0151 * self.molality_KOH - 1.6788e-03 * \
            self.molarity_KOH ** 2 + 2.2588e-05 * self.molality_KOH ** 3
        # Coefficient 2 for the vapor pressure of the KOH solution.
        c2 = 1.0 - 1.2062e-03 * self.molality_KOH + 5.6024e-04 * \
            self.molality_KOH ** 2 - 7.8228e-06 * self.molality_KOH**3

        '# COMPUTATION FOR ALL REQUESTED TEMPERATURES'
        # Get the temperature for this loop run [K].
        this_temp = temp
        # Compute the part of the reversible cell voltage that changes due to temperature [V].
        voltage_temperature = 1.5184 - \
            1.5421e-03 * this_temp + \
            9.526e-05 * this_temp * math.log(this_temp) + \
            9.84e-08 * this_temp ** 2
        # Calculate the vapor pressure of water [bar].
        pressure_water = math.exp(81.6179 - 7699.68 / this_temp - 10.9 *
                                  math.log(this_temp) + 9.5891e-03 * this_temp)
        # Calculate the vapor pressure of KOH solution [bar].
        pressure_koh = math.exp(2.302 * c1 + c2 * math.log(pressure_water))
        # Calculate the water activity value.
        water_activity = math.exp(
            -0.05192 * self.molality_KOH +
            0.003302 * self.molality_KOH ** 2 +
            (3.177 * self.molality_KOH - 2.131 * self.molality_KOH ** 2) / this_temp)
        # Compute the part of the reversible cell voltage that changes due to pressure [V].
        voltage_pressure = self.gas_const * this_temp / (self.n * self.faraday) *\
            math.log((self.pressure - pressure_koh) *
                     (self.pressure - pressure_koh) ** 0.5 / water_activity)
        # Calculate the reversible voltage [V].
        voltage_reversible = voltage_temperature + voltage_pressure

        return voltage_reversible

    def update_states(self, results, sim_params):
        # Update the states of the electrolyzer

        # If the states dict of this object wasn't created yet, it's done here.
        if 'temperature' not in self.states:
            self.states['temperature'] = [None] * sim_params.n_intervals
        if 'water_consumption' not in self.states:
            self.states['water_consumption'] = [None] * sim_params.n_intervals

        # Get the flows of the electrolyzer for this time step.
        data_electrolyzer = solph.views.node(results, self.name)
        df_electrolyzer = data_electrolyzer['sequences']

        # Get the hydrogen produced this time step [kg].
        for i_result in df_electrolyzer:
            if i_result[0][0] == self.name and i_result[1] == 'flow':
                # Case: This is the flow from the electrolyzer to the hydrogen
                # bus, therefor the produced H2 [kg].
                this_h2_produced = df_electrolyzer[i_result][0]

        # With the hydrogen produced this step the according temperature can be
        # interpolated from the supporting points.
        suporting_points_temp = self.supporting_points['temperature']
        suporting_points_h2 = self.supporting_points['h2_produced']
        this_temp = np.interp(this_h2_produced, suporting_points_h2, suporting_points_temp)

        # With the hydrogen produced this step the according water consumption
        # can be calculated due to stoichiometry and mass balance
        this_water_consumption = this_h2_produced * (1 + 0.5 * self.molar_mass_O2 / self.molarity)

        # Update the current temperature and the temperature state for this time step.
        self.temperature = this_temp
        self.states['temperature'][sim_params.i_interval] = this_temp
        # Update the water consumption state for this time step.
        self.states['water_consumption'][sim_params.i_interval] = this_water_consumption<|MERGE_RESOLUTION|>--- conflicted
+++ resolved
@@ -1,7 +1,3 @@
-<<<<<<< HEAD
-from oemof.solph import views
-=======
->>>>>>> 877d3171
 import oemof.solph as solph
 from .component import Component
 import math
