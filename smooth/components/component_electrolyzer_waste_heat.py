from oemof.outputlib import views
import oemof.solph as solph
from .component_electrolyzer import Electrolyzer
import math
import numpy as np
import warnings
import pyomo.environ as po


class ElectrolyzerWasteHeat (Electrolyzer):
    """ Electrolyzer agents with waste heat model are created through this subclass of the Electrolyzer class """
    def __init__(self, params):

        # Split the params dict
        param_bus_th = {'bus_th': params.pop('bus_th')}

        # Call the init function of the mother class.
        Electrolyzer.__init__(self, params)

        """ PARAMETERS """
        # Define the additional thermal bus
        self.bus_th = None

        """ UPDATE PARAMETER DEFAULT VALUES """
        self.set_parameters(param_bus_th)
        # Interval time [min].
        self.interval_time = self.sim_params.interval_time
        # Calculate the max. energy the electrolyzer can use in one time step [Wh].
        self.energy_max = self.power_max * self.interval_time/60

        """  CONSTANT PARAMETERS (PHYSICS) """
        # constant parameters for calculating sensible heat:
        # specific heat at constant pressure [J/(kg*K)]
        self.c_p_H2 = 14304
        self.c_p_O2 = 920
        self.c_p_H2O = 4183

        # Save the two models to set constraints later.
        self.model_h2 = None
        self.model_th = None

<<<<<<< HEAD
=======
    def conversion_fun_ely(self, ely_energy):
        # Create a function that will give out the mass values for the electric energy values at the breakpoints.

        # Check the index of this ely_energy entry.
        this_index = self.supporting_points['energy_halved'].index(ely_energy)
        # Return the according hydrogen production value [kg].
        return self.supporting_points['h2_produced'][this_index]

>>>>>>> bdbb8644
    def conversion_fun_thermal(self, ely_energy):
        # Create a function that will give out the thermal energy values for the electric energy values at the
        # breakpoints.
        # Check the index of this ely_energy entry.
        this_index = self.supporting_points['energy_halved'].index(ely_energy)
        # Return the according hydrogen production value [kg].
        return self.supporting_points['thermal_energy'][this_index]

    def create_oemof_model(self, busses, model):
        # Get the non-linear behaviour.
        self.update_nonlinear_behaviour()

        # First create the hydrogen producing oemof component
        electrolyzer = solph.custom.PiecewiseLinearTransformer(
            label=self.name,
            inputs={busses[self.bus_el]: solph.Flow(
               nominal_value=self.energy_max / 2,
               variable_costs=0)},
            outputs={busses[self.bus_h2]: solph.Flow()},
            in_breakpoints=self.supporting_points['energy_halved'],
            conversion_function=self.conversion_fun_ely,
            pw_repn='CC')

        # Then create the thermal oemof component.
        electrolyzer_thermal = solph.custom.PiecewiseLinearTransformer(
            label=self.name+'_thermal',
            inputs={busses[self.bus_el]: solph.Flow(
               nominal_value=self.energy_max / 2,
               variable_costs=0)},
            outputs={busses[self.bus_th]: solph.Flow()},
            in_breakpoints=self.supporting_points['energy_halved'],
            conversion_function=self.conversion_fun_thermal,
            pw_repn='CC')

        # Add the two components to the model.
        model.add(electrolyzer, electrolyzer_thermal)

        self.model_h2 = electrolyzer
        self.model_th = electrolyzer_thermal

        return None

    def update_nonlinear_behaviour(self):
        # Set up the breakpoints for the electrolyzer conversion of electricity to hydrogen.
        n_supporting_point = 10
        # Get the breakpoint values for electric energy [Wh] and produced hydrogen [kg].
        bp_ely_energy = []
        bp_ely_h2 = []
        bp_ely_temp = []
        bp_ely_thermal = []
        for i_supporting_point in range(n_supporting_point + 1):
            # Calculate the energy for this breakpoint [Wh].
            this_energy = i_supporting_point / n_supporting_point * self.energy_max
            bp_ely_energy.append(this_energy)
            # Calculate the hydrogen produced [kg] and resulting temperature [K] with the energy of this breakpoint
            # and at the current temperature.
            [this_mass, this_temp] = self.get_mass_and_temp(this_energy / 1000)
            bp_ely_h2.append(this_mass)
            bp_ely_temp.append(this_temp)
            # Calculate the waste heat [Wh] with the energy, hydrogen produced and resulting temperature of this
            # breakpoint at the current temperature.
            this_waste_heat = self.get_waste_heat(this_energy / 1000, this_mass, this_temp) * 1000 # [Wh]
            bp_ely_thermal.append(this_waste_heat)

        self.supporting_points['temperature'] = bp_ely_temp
        self.supporting_points['h2_produced'] = bp_ely_h2
        self.supporting_points['energy'] = bp_ely_energy
        self.supporting_points['thermal_energy'] = bp_ely_thermal
        self.supporting_points['energy_halved'] = [this_bp / 2 for this_bp in bp_ely_energy]

    def get_waste_heat(self, energy_used, h2_produced, new_ely_temp):
        # source: Dieguez et al., 'Thermal Performance of a commercial alkaline water electrolyzer: Experimental study
        # and mathematical modeling', Int. J. Hydrogen Energy, 2008
        # energy_used [kWh] --> internal_heat_generation [kWh]
        internal_heat_generation = energy_used - h2_produced * self.upp_heat_val * 1e6 / 3600 / 1000  # [kWh]
        # heat losses:
        dT = (new_ely_temp - self.temp_min)  # [K]
        diameter_cell = (4 * self.area_cell / 3.14) ** 0.5 / 100  # m
        # equation from Dieguez et al:
        heat_transfer_coefficient = 1.32 * (dT / diameter_cell) ** 0.25  # [W/(m^2*K)]
        # The height of the end of the stack which is not part of the cells is assumed to have a
        # dependence on the diameter of the cell. The ratio is taken as 7 : 120
        # (stack_end_height : diameter_cell), which is based on De Silva, Y.S.K. (2017). Design
        # of an Alkaline Electrolysis Stack, University of Agder.
        stack_end_height = 0.058 * diameter_cell
        # The height of an individual cell in relation to cell diameter is calculated using example
        # data from Vogt, U.F. et al. (2014). Novel Developments in Alkaline Water Electrolysis,
        # Empa Laboratory of Hydrogen and Energy. The individual cell height is estimated and
        # compared with the given cell radius, and a ratio of 1 : 75.5 is obtained.
        height_cell = diameter_cell / 75.5
        # The total stack height is calculated by taking the cell stack and the two ends of the
        # stack into consideration
        height_stack = (height_cell * self.z_cell) + (2 * stack_end_height)
        # The external surface of the electrolysis stack is calculated assuming that it is
        # cylindrical
        area_stack = 2 * self.area_cell / 10000 + 3.14 * diameter_cell * height_stack  # [m^2]
        # The overall surface area exposed by the gas separators and the pipe communicating
        # them is assumed to be in a ratio of 1 : 0.42 with the area of the stack (taken from
        # Dieguez et al)
        area_separator = 2.38 * area_stack
        heat_losses = heat_transfer_coefficient * (area_stack + area_separator) * dT * self.interval_time \
                      / 60 / 1000  # [kWh]
        [sensible_heat, latent_heat] = self.sensible_and_latent_heats(h2_produced, new_ely_temp)  # [kWh]
        if new_ely_temp >= (0.999 * self.temp_max):
            waste_heat = internal_heat_generation - heat_losses + sensible_heat
        else:
            waste_heat = 0
        return waste_heat

    def sensible_and_latent_heats(self, mass_H2, new_ely_temp):
        # mass of H2, O2 and H2O is related by the water decomposition stoichiometry and the mass balance
        mass_O2 = mass_H2 * 0.5 * self.molar_mass_O2 / self.molarity
        # as a first approximation mass_H2O_vapor is neglected in the mass balance, since condensers temperature and
        # pressure are not known
        mass_H2O = mass_H2 + mass_O2
        # sensible heat removed from the system with the H2 and O2 streams, as well as the sensible heat required to
        # warm the deionized water from room temperature to the stack operating temperature
        sensible_heat = (mass_H2O * self.c_p_H2O * (self.temp_min - new_ely_temp)
                        - mass_H2 * self.c_p_H2 * (new_ely_temp - self.temp_min)
                        - mass_O2 * self.c_p_O2 * (new_ely_temp - self.temp_min)) / 3.6e6 # [kWh], 1J = 1/3.6e6 kWh
        # latent heat is neglected since mass_H2O_vapor is neglected
        latent_heat = 0
        return [sensible_heat, latent_heat]

    def update_constraints(self, busses, model_to_solve):
        # Set a constraint so that the electric inflow of the hydrogen producing and the thermal part are always the same (which
        # is necessary while the piecewise linear transformer cannot have two outputs yet and therefore the two parts
        # need to be separate components).
        def electrolyzer_ratio_rule(model, t):
            # Inverter flow
            expr = 0
            expr += model.flow[busses[self.bus_el], self.model_th, t]
            # force discharge to zero when grid available
            expr += - model.flow[busses[self.bus_el], self.model_h2, t]
            return (expr == 0)

        model_to_solve.electrolyzer_flow_ratio_fix = po.Constraint(model_to_solve.TIMESTEPS, rule=electrolyzer_ratio_rule)

    def update_flows(self, results, sim_params):
        # Check if the component has an attribute 'flows', if not, create it as an empty dict.
        Electrolyzer.update_flows(self, results, sim_params, self.name)
        Electrolyzer.update_flows(self, results, sim_params, self.name + '_thermal')


<|MERGE_RESOLUTION|>--- conflicted
+++ resolved
@@ -39,8 +39,6 @@
         self.model_h2 = None
         self.model_th = None
 
-<<<<<<< HEAD
-=======
     def conversion_fun_ely(self, ely_energy):
         # Create a function that will give out the mass values for the electric energy values at the breakpoints.
 
@@ -49,7 +47,6 @@
         # Return the according hydrogen production value [kg].
         return self.supporting_points['h2_produced'][this_index]
 
->>>>>>> bdbb8644
     def conversion_fun_thermal(self, ely_energy):
         # Create a function that will give out the thermal energy values for the electric energy values at the
         # breakpoints.
