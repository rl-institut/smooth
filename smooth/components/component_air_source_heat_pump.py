--- conflicted
+++ resolved
@@ -22,10 +22,7 @@
 
         # Max. heating output [W]
         self.power_max = 1000e3
-<<<<<<< HEAD
-=======
         # Life time [a]
->>>>>>> a48c36f5
         self.life_time = 20
 
         self.csv_filename = None
