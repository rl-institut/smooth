--- conflicted
+++ resolved
@@ -126,11 +126,7 @@
             # Update the states.
             this_comp.update_states(results, sim_params)
             # Update the costs and artificial costs.
-<<<<<<< HEAD
-            this_comp.update_costs(results, sim_params)
-=======
             this_comp.update_var_costs(results, sim_params)
->>>>>>> fe41c3b3
             # Update the costs and artificial costs.
             this_comp.update_var_emissions(results, sim_params)
 
