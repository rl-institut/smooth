import importlib
from oemof import solph
from oemof.outputlib import processing
from smooth.framework.simulation_parameters import SimulationParameters as sp
from smooth.framework.functions.debug import get_df_debug, show_debug


def run_smooth(model):
    # Run the smooth simulation framework.
    # Parameters:
    #  model: smooth model object containing parameters for components, simulation and busses.

    """ INITIALIZATION """
    # CHECK IF COMPONENT NAMES ARE UNIQUE
    # Check if all component names are unique, otherwise throw an error. Therefor first get all component names.
    comp_names = []
    for this_comp in model['components']:
        comp_names.append(this_comp['name'])

    # Then check if all component names are unique.
    for this_comp_name in comp_names:
        if comp_names.count(this_comp_name) != 1:
            raise ValueError('Component name "{}" is not unique, please name components unique.'.format(this_comp_name))

    # GET SIMULATION PARAMETERS
    # Create an object with the simulation parameters.
    sim_params = sp(model['sim_params'])

    # CREATE COMPONENT OBJECTS
    components = []
    for this_comp in model['components']:
        # Add simulation parameters to the components so they can be used
        this_comp['sim_params'] = sim_params
        # Loop through all components of the model and load the component classes.
        this_comp_name = this_comp['component']
        # Import the module of the component.
        this_comp_module = importlib.import_module('smooth.components.component_' + this_comp_name)
        # While class name is camel case, underscores has to be removed and letters after underscores have to be capital
        class_name = ''
        if this_comp_name.isupper():
            class_name = this_comp_name
        else:
            this_comp_name_split = this_comp_name.split('_')
            for this_comp_name_part in this_comp_name_split:
                class_name += this_comp_name_part.capitalize()
        # Load the class (which by convention has a name with a capital first letter and camel case).
        this_comp_class = getattr(this_comp_module, class_name)
        # Initialize the component.
        this_comp_obj = this_comp_class(this_comp)
        # Check if this component is valid.
        this_comp_obj.check_validity()
        # Add this component to the list containing all components.
        components.append(this_comp_obj)

    # There are no results yet.
    df_results = None
    results_dict = None

    """ SIMULATION """
    for i_interval in range(sim_params.n_intervals):
        # Save the interval index of this run to the sim_params to make it usable later on.
        sim_params.i_interval = i_interval
        if sim_params.print_progress:
            print('Simulating interval {}/{}'.format(i_interval+1, sim_params.n_intervals))

        # Initialize the oemof energy system for this time step.
        this_time_index = sim_params.date_time_index[i_interval: (i_interval + 1)]
        oemof_model = solph.EnergySystem(timeindex=this_time_index, freq='{}min'.format(sim_params.interval_time))

        """ CREATE THE OEMOF MODEL FOR THIS INTERVAL """
        # Create all busses and save them to a dict for later use in the components.
        busses = {}

        for i_bus in model['busses']:
            # Create this bus and append it to the "busses" dict.
            busses[i_bus] = solph.Bus(label=i_bus)
            # Add the bus to the simulation model.
            oemof_model.add(busses[i_bus])

        # Prepare the simulation.
        for this_comp in components:
            # Execute the prepare simulation step (if this component has one).
            this_comp.prepare_simulation(components)
            # Get the oemof representation of this component.
            this_oemof_model = this_comp.create_oemof_model(busses, oemof_model)
            if this_oemof_model is not None:
                # Add the component to the oemof model.
                oemof_model.add(this_oemof_model)
            else:
                # If None is given back, no model is supposed to be added.
                pass

        """ RUN THE SIMULATION """
        # Do the simulation for this time step.
        model_to_solve = solph.Model(oemof_model)

        for this_comp in components:
            this_comp.update_constraints(busses, model_to_solve)

        if i_interval == 0:
            # Save the set of linear equations for the first interval.
            model_to_solve.write('./oemof_model.lp', io_options={'symbolic_solver_labels': True})

        oemof_results = model_to_solve.solve(solver='cbc', solve_kwargs={'tee': False})

        """ CHECK IF SOLVING WAS SUCCESSFUL """
        # If the status and temination condition is not ok/optimal, get and print the current flows and status
        status = oemof_results["Solver"][0]["Status"].key
        termination_condition = oemof_results["Solver"][0]["Termination condition"].key
        if status != "ok" and termination_condition != "optimal":
            new_df_results = processing.create_dataframe(model_to_solve)
            df_debug = get_df_debug(df_results, results_dict, new_df_results)
            show_debug(df_debug, components)
            raise RuntimeError('status: ' + status + " / termination condition: " + termination_condition)

        """ HANDLE RESULTS """
        # Get the results of this oemof run.
        results = processing.results(model_to_solve)
        results_dict = processing.parameter_as_dict(model_to_solve)
        df_results = processing.create_dataframe(model_to_solve)

        # Loop through every component and call the result handling functions
        for this_comp in components:
            # Update the flows
            this_comp.update_flows(results, sim_params)
            # Update the states.
            this_comp.update_states(results, sim_params)
            # Update the costs and artificial costs.
            this_comp.update_var_costs(results, sim_params)
            # Update the costs and artificial costs.
            this_comp.update_var_emissions(results, sim_params)

    # Calculate the annuity for each component.
    for this_comp in components:
        this_comp.generate_results()

<<<<<<< HEAD
    return components, status
=======
    return components
>>>>>>> 8e8f5005
<|MERGE_RESOLUTION|>--- conflicted
+++ resolved
@@ -134,8 +134,4 @@
     for this_comp in components:
         this_comp.generate_results()
 
-<<<<<<< HEAD
-    return components, status
-=======
-    return components
->>>>>>> 8e8f5005
+    return components, status