from oemof import solph
from oemof.outputlib import processing
from smooth.framework.simulation_parameters import SimulationParameters as sp
from smooth.framework.functions.debug import get_df_debug, show_debug
from smooth.framework.exceptions import SolverNonOptimalError
from smooth.framework.functions.functions import create_component_obj
<<<<<<< HEAD
import smooth.framework.functions.mpc_functions as mp

=======
import smooth.framework.functions.mpc_functions as mpc
from copy import deepcopy
>>>>>>> c8bfc721


def run_smooth(model):
    # Run the smooth simulation framework.
    # Parameters:
    #  model: smooth model object containing parameters for components, simulation and busses.

    # ------------------- INITIALIZATION -------------------
    # legacy: components may be list. Convert to dict.
    if isinstance(model["components"], list):
        names = [c.pop("name") for c in model["components"]]
        model.update({'components': dict(zip(names, model["components"]))})

    # initialisation of mpc variables
    system_outputs = []
    system_inputs = []
    mpc_iter = 0
    initial_inputs = [0.5, 0.5]
    # set control and prediction horizon fix
    control_horizon = 6
    prediction_horizon = 12

    # GET SIMULATION PARAMETERS
    # Create an object with the simulation parameters.
    # QUICK FIX:
    model['sim_params']['n_intervals'] = model['sim_params']['n_intervals'] + prediction_horizon
    sim_params = sp(model['sim_params'])
    # Create simulation parameters for mpc with extended date_time_index
    dict_sim_params_mpc = deepcopy(model['sim_params'])
    dict_sim_params_mpc['n_intervals'] = model['sim_params']['n_intervals'] + prediction_horizon
    sim_params_mpc = sp(dict_sim_params_mpc)

    # CREATE COMPONENT OBJECTS
    components = create_component_obj(model, sim_params)

    # There are no results yet.
    df_results = None
    results_dict = None

    # initialisation of system_outputs
    system_outputs = []

    # ------------------- SIMULATION -------------------
    for i_interval in range(sim_params.n_intervals - prediction_horizon):
        # Save the interval index of this run to the sim_params to make it usable later on.
        sim_params.i_interval = i_interval
        if sim_params.print_progress:
            print('Simulating interval {}/{}'.format(i_interval+1, sim_params.n_intervals))

        # run mpc
        mp.run_mpc_dummy(model,components,system_outputs,i_interval,sim_params)

        # Initialize the oemof energy system for this time step.
        this_time_index = sim_params.date_time_index[i_interval: (i_interval + 1)]
        oemof_model = solph.EnergySystem(timeindex=this_time_index,
                                         freq='{}min'.format(sim_params.interval_time))

        # run mpc
        # call dummy function for test with arbitrary function (e.g. sine) for system inputs
        # mpc.run_mpc_dummy(model,components,system_outputs,i_interval,sim_params)
        # for rolling horizon approach call rolling horizon function only once for every control horizon
        if mpc_iter == control_horizon:
            mpc_iter = 0
        if mpc_iter == 0:
            system_inputs = mpc.rolling_horizon(model, components, control_horizon, prediction_horizon,
                                                initial_inputs, sim_params_mpc, i_interval)
        mpc.set_system_input_mpc(components, system_inputs, mpc_iter)
        initial_inputs = []
        for this_in in system_inputs:
            initial_inputs.append(system_inputs[this_in]['mpc_data'][control_horizon - 1])
        mpc_iter = mpc_iter + 1

        # ------------------- CREATE THE OEMOF MODEL FOR THIS INTERVAL -------------------
        # Create all busses and save them to a dict for later use in the components.
        busses = {}

        for i_bus in model['busses']:
            # Create this bus and append it to the "busses" dict.
            busses[i_bus] = solph.Bus(label=i_bus)
            # Add the bus to the simulation model.
            oemof_model.add(busses[i_bus])

        # Prepare the simulation.
        for this_comp in components:
            # Execute the prepare simulation step (if this component has one).
            this_comp.prepare_simulation(components)
            # Get the oemof representation of this component.
            this_oemof_model = this_comp.create_oemof_model(busses, oemof_model)
            if this_oemof_model is not None:
                # Add the component to the oemof model.
                oemof_model.add(this_oemof_model)
            else:
                # If None is given back, no model is supposed to be added.
                pass

        # ------------------- RUN THE SIMULATION -------------------
        # Do the simulation for this time step.
        model_to_solve = solph.Model(oemof_model)

        for this_comp in components:
            this_comp.update_constraints(busses, model_to_solve)

        if i_interval == 0:
            # Save the set of linear equations for the first interval.
            model_to_solve.write('./oemof_model.lp', io_options={'symbolic_solver_labels': True})

        oemof_results = model_to_solve.solve(solver='cbc', solve_kwargs={'tee': False})

        # ------------------- CHECK IF SOLVING WAS SUCCESSFUL -------------------
        # If the status and temination condition is not ok/optimal, get and
        # print the current flows and status
        status = oemof_results["Solver"][0]["Status"].key
        termination_condition = oemof_results["Solver"][0]["Termination condition"].key
        if status != "ok" and termination_condition != "optimal":
            if sim_params.show_debug_flag:
                new_df_results = processing.create_dataframe(model_to_solve)
                df_debug = get_df_debug(df_results, results_dict, new_df_results)
                show_debug(df_debug, components)
            raise SolverNonOptimalError('solver status: ' + status +
                                        " / termination condition: " + termination_condition)

        # ------------------- HANDLE RESULTS -------------------
        # Get the results of this oemof run.
        results = processing.results(model_to_solve)
        results_dict = processing.parameter_as_dict(model_to_solve)
        df_results = processing.create_dataframe(model_to_solve)

        # track system outputs for mpc
<<<<<<< HEAD
        system_outputs = mp.get_system_output_mpc(results,system_outputs)
=======
        system_outputs = mpc.get_system_output_mpc(results,system_outputs)
>>>>>>> c8bfc721

        # Loop through every component and call the result handling functions
        for this_comp in components:
            # Update the flows
            this_comp.update_flows(results, sim_params)
            # Update the states.
            this_comp.update_states(results, sim_params)
            # Update the costs and artificial costs.
            this_comp.update_var_costs(results, sim_params)
            # Update the costs and artificial costs.
            this_comp.update_var_emissions(results, sim_params)

    # Calculate the annuity for each component.
    for this_comp in components:
        this_comp.generate_results()
        # remove trailing none values:
        mpc.remove_trailing_nones_mpc(this_comp, sim_params.n_intervals, prediction_horizon)
    # cut off the additional entries in sim_params.date_time_index
    sim_params.date_time_index = sim_params.date_time_index[:sim_params.n_intervals - prediction_horizon]
    sim_params.n_intervals = sim_params.n_intervals - prediction_horizon

    return components, status, system_outputs<|MERGE_RESOLUTION|>--- conflicted
+++ resolved
@@ -4,13 +4,8 @@
 from smooth.framework.functions.debug import get_df_debug, show_debug
 from smooth.framework.exceptions import SolverNonOptimalError
 from smooth.framework.functions.functions import create_component_obj
-<<<<<<< HEAD
-import smooth.framework.functions.mpc_functions as mp
-
-=======
 import smooth.framework.functions.mpc_functions as mpc
 from copy import deepcopy
->>>>>>> c8bfc721
 
 
 def run_smooth(model):
@@ -50,18 +45,12 @@
     df_results = None
     results_dict = None
 
-    # initialisation of system_outputs
-    system_outputs = []
-
     # ------------------- SIMULATION -------------------
     for i_interval in range(sim_params.n_intervals - prediction_horizon):
         # Save the interval index of this run to the sim_params to make it usable later on.
         sim_params.i_interval = i_interval
         if sim_params.print_progress:
             print('Simulating interval {}/{}'.format(i_interval+1, sim_params.n_intervals))
-
-        # run mpc
-        mp.run_mpc_dummy(model,components,system_outputs,i_interval,sim_params)
 
         # Initialize the oemof energy system for this time step.
         this_time_index = sim_params.date_time_index[i_interval: (i_interval + 1)]
@@ -139,11 +128,7 @@
         df_results = processing.create_dataframe(model_to_solve)
 
         # track system outputs for mpc
-<<<<<<< HEAD
-        system_outputs = mp.get_system_output_mpc(results,system_outputs)
-=======
         system_outputs = mpc.get_system_output_mpc(results,system_outputs)
->>>>>>> c8bfc721
 
         # Loop through every component and call the result handling functions
         for this_comp in components:
