--- conflicted
+++ resolved
@@ -7,22 +7,14 @@
 
     # Calculate the sum of all total annuities [EUR/a] and annual emissions [kg/a].
     sum_of_tot_annuity = 0
-<<<<<<< HEAD
-    sum_of_tot_emissions_annuity = 0
-=======
     sum_of_tot_ann_emission = 0
->>>>>>> fe41c3b3
 
     print("\n++++++++")
     print('RESULTS:')
     print("++++++++\n")
     print('{:20s} {:20s} {:20s} {:20s} {:20s} {:20s} {:20s} {:20s}'.format(
         'component name', 'annutiy capex', 'annuity opex', 'annuity var. cost', 'annuity total',
-<<<<<<< HEAD
-        'annutiy fix GGE', 'annuity var. GGE', 'annuity total GGE'
-=======
         'annual fix GGE', 'annual var. GGE', 'annual total GGE'
->>>>>>> fe41c3b3
     ))
 
     for this_comp in smooth_results:
@@ -32,33 +24,17 @@
             math.floor(this_comp.results['annuity_opex']),
             math.floor(this_comp.results['annuity_variable_costs']),
             math.floor(this_comp.results['annuity_total']),
-<<<<<<< HEAD
-            math.floor(this_comp.results['annuity_fix_emissions']),
-            math.floor(this_comp.results['annuity_variable_emissions']),
-            math.floor(this_comp.results['annuity_total_emissions'])
-=======
             math.floor(this_comp.results['annual_fix_emissions']),
             math.floor(this_comp.results['annual_variable_emissions']),
             math.floor(this_comp.results['annual_total_emissions'])
->>>>>>> fe41c3b3
         ))
         # print('Comp: {}: flow: {}'.format(this_comp.name, this_comp.flows))
         # print('Comp: {}: states: {}'.format(this_comp.name, this_comp.states))
         # print('Comp: {}: results: {}'.format(this_comp.name, this_comp.results))
 
         sum_of_tot_annuity += this_comp.results['annuity_total']
-<<<<<<< HEAD
-        sum_of_tot_emissions_annuity += this_comp.results['annuity_total_emissions']
+        sum_of_tot_ann_emission += this_comp.results['annual_total_emissions']
 
 
     print('\nSum of total annuity is {} EUR/a'.format(math.floor(sum_of_tot_annuity)))
-    print('\nSum of total emission annuity is {} kg/a'.format(math.floor(sum_of_tot_emissions_annuity)))
-=======
-        sum_of_tot_ann_emission += this_comp.results['annual_total_emissions']
-
-
-
-
-    print('\nSum of total annuity is {} EUR/a'.format(math.floor(sum_of_tot_annuity)))
-    print('\nSum of total annual emission is {} kg/a'.format(math.floor(sum_of_tot_ann_emission)))
->>>>>>> fe41c3b3
+    print('\nSum of total annual emission is {} kg/a'.format(math.floor(sum_of_tot_ann_emission)))