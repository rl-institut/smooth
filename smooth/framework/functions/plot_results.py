--- conflicted
+++ resolved
@@ -1,149 +1,147 @@
-from matplotlib import pyplot as plt
-
-
-def plot_smooth_results(smooth_result):
-
-    busses_to_plot = dict()
-    nb_trailing_none = 0
-
-    for component_result in smooth_result:
-        if hasattr(component_result, 'flows'):
-            # Track the flows of this component.
-            this_comp_flows = dict()
-            component_flows = component_result.flows
-            for flow in component_flows:
-                # Get rid of "'flow: ".
-                this_flow_name = flow[6:]
-                this_flow_name_split = this_flow_name.split('-->')
-                # Identify the number of trailing None values in case the optimization stopped before termination
-                nb_intervals = len(component_flows[flow])
-                nb_trailing_none = nb_intervals
-                for flow_val in component_flows[flow]:
-                    if flow_val is not None:
-                        nb_trailing_none -= 1
-                    else:
-                        break
-                # check if it's a chp component which consists of two oemof models
-                # if so get rid of the ending '_electric' or '_thermal'
-                if this_flow_name_split[0][-9:] == '_electric':
-                    this_flow_name_split[0] = this_flow_name_split[0][:-9]
-                elif this_flow_name_split[0][-8:] == '_thermal':
-                    this_flow_name_split[0] = this_flow_name_split[0][:-8]
-                if this_flow_name_split[0] == component_result.name:
-                    # Case: Component flows into bus.
-                    bus = this_flow_name_split[1]
-                    # Check if this component already has a flow with this bus.
-                    if bus in this_comp_flows:
-                        updated_bus_list = []
-                        for i_val in range(len(this_comp_flows[bus]) - nb_trailing_none):
-                            # Get the summed up value.
-                            this_val = this_comp_flows[bus][i_val] + component_flows[flow][i_val]
-                            updated_bus_list.append(this_val)
-                        # Override the old bus list with the updated one.
-                        this_comp_flows[bus] = updated_bus_list
-                    else:
-                        # Case: Component has no flow with this bus yet.
-                        this_comp_flows[bus] = component_flows[flow][:nb_intervals-nb_trailing_none]
-
-                else:
-                    # Case: Component takes from bus.
-                    bus = this_flow_name_split[0]
-                    # Check if this component already has a flow with this bus.
-                    if bus in this_comp_flows:
-                        updated_bus_list = []
-                        for i_val in range(len(this_comp_flows[bus]) - nb_trailing_none):
-                            # Get the summed up value.
-                            this_val = this_comp_flows[bus][i_val] - component_flows[flow][i_val]
-                            updated_bus_list.append(this_val)
-                        # Override the old bus list with the updated one.
-                        this_comp_flows[bus] = updated_bus_list
-                    else:
-                        # Case: Component has no flow with this bus yet.
-                        this_comp_flows[bus] = [-this_val for this_val in
-                                                component_flows[flow][:nb_intervals-nb_trailing_none]]
-
-            for this_bus in this_comp_flows:
-                if component_result.name == 'this_ely':
-                    component_result.name = 'Elektrolyseur'
-                elif component_result.name == 'pv_output':
-                    component_result.name = 'PV-Anlage'
-                elif component_result.name == 'wind_output':
-                    component_result.name = 'WE-Anlage'
-                elif component_result.name == 'th_demand':
-                    component_result.name = 'Heizbedarf'
-                elif component_result.name == 'h2_demand':
-                    component_result.name = 'Wasserstoffbedarf'
-                elif component_result.name == 'h2_compressor':
-                    component_result.name = 'Wasserstoffkompressor (higher pressure)'
-                elif component_result.name == 'from_grid':
-                    component_result.name = 'Strombezug'
-                elif component_result.name == 'to_grid':
-                    component_result.name = 'Stromeinspeisung'
-                elif component_result.name == 'h2_storage':
-                    component_result.name = 'Wasserstoffspeicher'
-                elif component_result.name == 'fuel_cell_chp':
-                    component_result.name = 'Brennstoffzelle'
-                elif component_result.name == 'CHP_Methane':
-                    component_result.name = 'Biogas-BHKW'
-                elif component_result.name == 'ch4_grid':
-                    component_result.name = 'Biogas-Zufuhr'
-                elif component_result.name == 'h2_compressor_from_ely':
-                    component_result.name = 'Wasserstoffkompressor (lower pressure)'
-                elif component_result.name == 'dummy_2':
-                    component_result.name = 'Gebrauchte PV-Elektrizität'
-                elif component_result.name == 'dummy_1':
-                    component_result.name = 'Gebrauchte Wind-Elektrizität'
-                elif component_result.name == 'pv_to_grid':
-                    component_result.name = 'Überschüssige PV-Elektrizität'
-                elif component_result.name == 'wind_to_grid':
-                    component_result.name = 'Überschüssige Wind-Elektrizität'
-
-                if this_bus not in busses_to_plot:
-                    # If bus name didnt't appear so far, add it to the list of busses.
-                    busses_to_plot[this_bus] = dict()
-
-                # Add the flow of this component to this bus.
-                busses_to_plot[this_bus][component_result.name] = this_comp_flows[this_bus]
-
-<<<<<<< HEAD
-#    busses_to_plot['bel']['Elektrolyseur']
-=======
-
-    if(nb_trailing_none > 0):
-        print('The flow sequences have {} trailing None values. Did the optimization terminate?'.format(nb_trailing_none))
-
->>>>>>> bd4a54ac
-    # Plot each bus in a new window.
-    for this_bus in busses_to_plot:
-
-        for this_component, this_flow in busses_to_plot[this_bus].items():
-            plt.plot(this_flow, label=str(this_component))
-        plt.legend()
-        plt.xlabel('Stunden des Jahres')
-        if this_bus == 'bel':
-            plt.title('Elektrische Energie')
-            plt.ylabel('Energie in Wh')
-        elif this_bus == 'bel_wind':
-            plt.title('Wind Energie')
-            plt.ylabel('Energie in WH')
-        elif this_bus == 'bel_pv':
-            plt.title('PV Energie')
-            plt.ylabel('Energie in WH')
-        elif this_bus == 'bth':
-            plt.title('Thermische Energie')
-            plt.ylabel('Energie in Wh')
-        elif this_bus == 'bh2_lp':
-            plt.title('Wasserstoff-Fluss bei Niederdruck')
-            plt.ylabel('Wasserstoff in kg')
-        elif this_bus == 'bh2_mp':
-            plt.title('Wasserstoff-Fluss bei Mitteldruck')
-            plt.ylabel('Wasserstoff in kg')
-        elif this_bus == 'bh2_hp':
-            plt.title('Wasserstoff-Fluss bei Hochdruck')
-            plt.ylabel('Wasserstoff in kg')
-        elif this_bus == 'bch4':
-            plt.title('Biomethan-Fluss')
-            plt.ylabel('Biomethan in kg')
-        else:
-            plt.title('bus: ' + this_bus)
-        plt.show()
+from matplotlib import pyplot as plt
+
+
+def plot_smooth_results(smooth_result):
+
+    busses_to_plot = dict()
+    nb_trailing_none = 0
+
+    for component_result in smooth_result:
+        if hasattr(component_result, 'flows'):
+            # Track the flows of this component.
+            this_comp_flows = dict()
+            component_flows = component_result.flows
+            for flow in component_flows:
+                # Get rid of "'flow: ".
+                this_flow_name = flow[6:]
+                this_flow_name_split = this_flow_name.split('-->')
+                # Identify the number of trailing None values in case the optimization stopped before termination
+                nb_intervals = len(component_flows[flow])
+                nb_trailing_none = nb_intervals
+                for flow_val in component_flows[flow]:
+                    if flow_val is not None:
+                        nb_trailing_none -= 1
+                    else:
+                        break
+                # check if it's a chp component which consists of two oemof models
+                # if so get rid of the ending '_electric' or '_thermal'
+                if this_flow_name_split[0][-9:] == '_electric':
+                    this_flow_name_split[0] = this_flow_name_split[0][:-9]
+                elif this_flow_name_split[0][-8:] == '_thermal':
+                    this_flow_name_split[0] = this_flow_name_split[0][:-8]
+                if this_flow_name_split[0] == component_result.name:
+                    # Case: Component flows into bus.
+                    bus = this_flow_name_split[1]
+                    # Check if this component already has a flow with this bus.
+                    if bus in this_comp_flows:
+                        updated_bus_list = []
+                        for i_val in range(len(this_comp_flows[bus]) - nb_trailing_none):
+                            # Get the summed up value.
+                            this_val = this_comp_flows[bus][i_val] + component_flows[flow][i_val]
+                            updated_bus_list.append(this_val)
+                        # Override the old bus list with the updated one.
+                        this_comp_flows[bus] = updated_bus_list
+                    else:
+                        # Case: Component has no flow with this bus yet.
+                        this_comp_flows[bus] = component_flows[flow][:nb_intervals-nb_trailing_none]
+
+                else:
+                    # Case: Component takes from bus.
+                    bus = this_flow_name_split[0]
+                    # Check if this component already has a flow with this bus.
+                    if bus in this_comp_flows:
+                        updated_bus_list = []
+                        for i_val in range(len(this_comp_flows[bus]) - nb_trailing_none):
+                            # Get the summed up value.
+                            this_val = this_comp_flows[bus][i_val] - component_flows[flow][i_val]
+                            updated_bus_list.append(this_val)
+                        # Override the old bus list with the updated one.
+                        this_comp_flows[bus] = updated_bus_list
+                    else:
+                        # Case: Component has no flow with this bus yet.
+                        this_comp_flows[bus] = [-this_val for this_val in
+                                                component_flows[flow][:nb_intervals-nb_trailing_none]]
+
+            for this_bus in this_comp_flows:
+                if component_result.name == 'this_ely':
+                    component_result.name = 'Elektrolyseur'
+                elif component_result.name == 'pv_output':
+                    component_result.name = 'PV-Anlage'
+                elif component_result.name == 'wind_output':
+                    component_result.name = 'WE-Anlage'
+                elif component_result.name == 'th_demand':
+                    component_result.name = 'Heizbedarf'
+                elif component_result.name == 'h2_demand':
+                    component_result.name = 'Wasserstoffbedarf'
+                elif component_result.name == 'h2_compressor':
+                    component_result.name = 'Wasserstoffkompressor (higher pressure)'
+                elif component_result.name == 'from_grid':
+                    component_result.name = 'Strombezug'
+                elif component_result.name == 'to_grid':
+                    component_result.name = 'Stromeinspeisung'
+                elif component_result.name == 'h2_storage':
+                    component_result.name = 'Wasserstoffspeicher'
+                elif component_result.name == 'fuel_cell_chp':
+                    component_result.name = 'Brennstoffzelle'
+                elif component_result.name == 'CHP_Methane':
+                    component_result.name = 'Biogas-BHKW'
+                elif component_result.name == 'ch4_grid':
+                    component_result.name = 'Biogas-Zufuhr'
+                elif component_result.name == 'h2_compressor_from_ely':
+                    component_result.name = 'Wasserstoffkompressor (lower pressure)'
+                elif component_result.name == 'dummy_2':
+                    component_result.name = 'Gebrauchte PV-Elektrizität'
+                elif component_result.name == 'dummy_1':
+                    component_result.name = 'Gebrauchte Wind-Elektrizität'
+                elif component_result.name == 'pv_to_grid':
+                    component_result.name = 'Überschüssige PV-Elektrizität'
+                elif component_result.name == 'wind_to_grid':
+                    component_result.name = 'Überschüssige Wind-Elektrizität'
+
+                if this_bus not in busses_to_plot:
+                    # If bus name didnt't appear so far, add it to the list of busses.
+                    busses_to_plot[this_bus] = dict()
+
+                # Add the flow of this component to this bus.
+                busses_to_plot[this_bus][component_result.name] = this_comp_flows[this_bus]
+
+#    busses_to_plot['bel']['Elektrolyseur']
+
+
+    if(nb_trailing_none > 0):
+        print('The flow sequences have {} trailing None values. Did the optimization terminate?'.format(nb_trailing_none))
+
+    # Plot each bus in a new window.
+    for this_bus in busses_to_plot:
+
+        for this_component, this_flow in busses_to_plot[this_bus].items():
+            plt.plot(this_flow, label=str(this_component))
+        plt.legend()
+        plt.xlabel('Stunden des Jahres')
+        if this_bus == 'bel':
+            plt.title('Elektrische Energie')
+            plt.ylabel('Energie in Wh')
+        elif this_bus == 'bel_wind':
+            plt.title('Wind Energie')
+            plt.ylabel('Energie in WH')
+        elif this_bus == 'bel_pv':
+            plt.title('PV Energie')
+            plt.ylabel('Energie in WH')
+        elif this_bus == 'bth':
+            plt.title('Thermische Energie')
+            plt.ylabel('Energie in Wh')
+        elif this_bus == 'bh2_lp':
+            plt.title('Wasserstoff-Fluss bei Niederdruck')
+            plt.ylabel('Wasserstoff in kg')
+        elif this_bus == 'bh2_mp':
+            plt.title('Wasserstoff-Fluss bei Mitteldruck')
+            plt.ylabel('Wasserstoff in kg')
+        elif this_bus == 'bh2_hp':
+            plt.title('Wasserstoff-Fluss bei Hochdruck')
+            plt.ylabel('Wasserstoff in kg')
+        elif this_bus == 'bch4':
+            plt.title('Biomethan-Fluss')
+            plt.ylabel('Biomethan in kg')
+        else:
+            plt.title('bus: ' + this_bus)
+        plt.show()