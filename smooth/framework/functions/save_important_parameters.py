--- conflicted
+++ resolved
@@ -39,9 +39,7 @@
         component_elec_use_names = []
         sum_flows = []
 
-        for component in optimization_results:
-
-        #for component in optimization_results[result_index].smooth_result:
+        for component in optimization_results[result_index].smooth_result:
             name = component.name
             # looks through all components to find the maximum power attributes
             if hasattr(component, 'power_max'):
@@ -162,16 +160,6 @@
     plt.savefig(str(result_filename) + '_electricity_use_breakdown.png', bbox_inches='tight')
     plt.show()
 
-<<<<<<< HEAD
-    ely_el = optimization_results[5].flows[('bel', 'ely')]
-    ely_el = [s / 1000 for s in ely_el]
-    ely_el = sorted(ely_el, reverse=True)
-    plt.plot(ely_el)
-    plt.xlabel('Stunden des Jahres')
-    plt.ylabel('Leistung in kW')
-    plt.show()
-=======
     sns.reset_orig()
->>>>>>> 5b55c4a6
 
     return flow_sums_dataframe