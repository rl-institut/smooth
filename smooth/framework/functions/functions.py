import os
import importlib
import pandas as pd
<<<<<<< HEAD
from oemof.outputlib import views
=======
import re
>>>>>>> db5eb237


def read_data_file(path, filename, csv_separator, column_title):
    # Function to read the input data files.
    # Parameters:
    #  path = path where the csv file is located [string].
    #  filename = name of csv file [string].
    file_path = os.path.join(path, filename)
    # create specific string for chosen data type
    data = pd.read_csv(file_path, sep=csv_separator, usecols=[column_title])
    return data


def get_date_time_index(start_date, n_intervals, step_size):
    # Function defining the parameters for perfect/myopic foresight:
    # Parameters:
    #  start_date: the first evaluated time period (e.g. '1/1/2019') [string].
    #  n_intervals: number of times the 'for' loop should run [-].
    #  step_size: Size of one time step [min].
    date_time_index = pd.date_range(start_date, periods=n_intervals, freq='{}min'.format(step_size))
    return date_time_index


def interval_time_index(date_time_index, i_interval):
    # Function to divide the set date time index into hourly intervals.
    # Parameters:
    #  date_time_index: chosen date range for the model
    #  this_time_index: the time at each 'for' loop
    this_time_index = date_time_index[i_interval: (i_interval + 1)]
    return this_time_index


def get_sim_time_span(n_interval, step_size):
    # Calculate the time span of the simulation.
    # Parameters:
    #  n_interval: number of intervals [-].
    #  step_size: Size of one time step [min].

    # Return the time delta in minutes [min].
    return n_interval * step_size


<<<<<<< HEAD
def run_mpc_dummy(this_model,components,system_outputs,iteration):
    # function calculating the system inputs (control variables) based on the system outputs
    # (controlled process variables) and a (dummy) mpc algorithm

    # system outputs
    # check if system_outputs is empty
    if not system_outputs:
        # set initial values
        system_outputs = define_system_outputs_mpc()

    # system inputs
    system_inputs = define_system_inputs_mpc()
    # To Do: system_inputs[0]['attribute_value'] = f(system_outputs)
    system_inputs[0]['attribute_value'] = step_input_mpc(0.85,0.1,iteration) # 0.85
    system_inputs[1]['attribute_value'] = step_input_mpc(0.5,0.1,iteration) # 0.50
    system_inputs[2]['attribute_value'] = step_input_mpc(0.75,0.1,iteration) # 0.75
    system_inputs[3]['attribute_value'] = step_input_mpc(0.3,0.1,iteration) # 0.30
    for this_in in system_inputs:
        # Loop through all components of the model dict until the right component is found.
        for this_comp in this_model['components']:
            if this_comp['name'] == this_in['comp_name']:
                idx = this_model['components'].index(this_comp)
                setattr(components[idx],this_in['comp_attribute'],this_in['attribute_value'])
    return


def get_system_output_mpc(results):
    # function tracking the system outputs and returning them for use in run_mpc_dummy
    # system outputs are defined in an auxiliary function
    system_outputs = define_system_outputs_mpc()
    # loop through all system outputs and set the current flow values
    for this_out in system_outputs:
        this_comp_node = views.node(results, this_out['node1_name'])
        this_df = this_comp_node['sequences']
        for i_result in this_df:
            # check if i_result is the desired flow
            # oemof-Doku zu outputlib: flow-keys: (node1,node2); node-keys: (node,None)
            if i_result[0][0] == this_out['node1_name'] and i_result[0][1] == this_out['node2_name']:
                # flow from node1 to node2
                this_out['flow_value'] = this_df[i_result][0]
                # print(this_out['flow_value'])
    return system_outputs


def define_system_inputs_mpc():
    # define the system inputs of your MIMO System
    power_electrolyzer = {
        'comp_name': 'this_ely',
        'comp_attribute': 'mpc_data',
        'attribute_value': float('nan'),
    }
    h2_fuell_cell = {
        'comp_name': 'fuel_cell_chp',
        'comp_attribute': 'mpc_data',
        'attribute_value': float('nan'),
    }
    ch4_gas_engine = {
        'comp_name': 'CHP_Methane',
        'comp_attribute': 'mpc_data',
        'attribute_value': float('nan'),
    }
    h2_compressor = {
        'comp_name': 'h2_compressor_mp',
        'comp_attribute': 'mpc_data',
        'attribute_value': float('nan'),
    }
    system_inputs = [power_electrolyzer,h2_fuell_cell,ch4_gas_engine,h2_compressor]
    return system_inputs


def define_system_outputs_mpc():
    # define the system outputs of your MIMO System
    supply_el = {
        'node1_name': 'from_grid',
        'node2_name': 'bel',
        'flow_value': 0,
    }
    sink_el = {
        'node1_name': 'bel',
        'node2_name': 'to_grid',
        'flow_value': 0,
    }
    sink_h2_lp = {
        'node1_name': 'bh2_lp',
        'node2_name': 'sink_h2_lp',
        'flow_value': 0,
    }
    sink_h2_hp = {
        'node1_name': 'bh2_hp',
        'node2_name': 'sink_h2_hp',
        'flow_value': 0,
    }
    sink_th = {
        'node1_name': 'bth',
        'node2_name': 'sink_th',
        'flow_value': 0,
    }
    system_outputs = [supply_el,sink_el,sink_h2_lp, sink_h2_hp,sink_th]
    # To Do: initialize flow values with NaN and set starting values only when requested when the method is called
    return system_outputs


def step_input_mpc(operating_point,step_size,iteration):
    # function returning the current value of a step signal
    # start in operation point, step up and down with specified step size
    step = [operating_point]*5+[operating_point+step_size]*5+[operating_point-step_size]*5+[operating_point]*9
    # TO DO: an beliebige Simulationszeiträume anpassen
    return step[iteration]
=======
def create_component_obj(model, sim_params):
    # CREATE COMPONENT OBJECTS
    components = []
    for name, this_comp in model['components'].items():
        # Add simulation parameters to the components so they can be used
        this_comp['sim_params'] = sim_params
        # assign unique name
        this_comp['name'] = name
        # load the component class.
        this_comp_type = this_comp['component']
        # Component type should consist of lower case letters, numbers and underscores
        if re.fullmatch(r'[a-z0-9_]+', this_comp_type) is None:
            raise ValueError('Invalid component type name "{}". '
                             'Only lower case letters, numbers and underscores are allowed.'
                             .format(this_comp_type))
        # Import the module of the component.
        this_comp_module = importlib.import_module('smooth.components.component_' + this_comp_type)
        # Convert component type from snake_case to CamelCase to get class name
        class_name = ''.join(x.capitalize() for x in this_comp_type.split('_'))
        # Load the class (which by convention has a name with a capital first
        # letter and camel case).
        this_comp_class = getattr(this_comp_module, class_name)
        # Initialize the component.
        this_comp_obj = this_comp_class(this_comp)
        # Check if this component is valid.
        this_comp_obj.check_validity()
        # Add this component to the list containing all components.
        components.append(this_comp_obj)

    return components


def cut_suffix(str, suffix):
    # Cuts off the 'suffix' from 'str' if it ends with it
    # str: String from which suffix will be cut off
    # suffix: String, that is removed
    if str.endswith(suffix):
        str = str[:-len(suffix)]

    return str


def extract_flow_per_bus(smooth_result, name_label_dict):
    """
    Extract dict containing the busses that will be plotted.
    """
    # Creates empty dict which will later contain the busses that will be plotted.
    busses_to_plot = dict()
    nb_trailing_none = 0

    for component_result in smooth_result:
        if hasattr(component_result, 'flows'):
            # Track the flows of this component.
            this_comp_flows = dict()
            component_flows = component_result.flows
            for flow in component_flows:
                # Get rid of "'flow: ".
                this_flow_name = flow[6:]
                this_flow_name_split = this_flow_name.split('-->')
                # Identify the number of trailing None values in case the
                # optimization stopped before termination
                nb_intervals = len(component_flows[flow])
                nb_trailing_none = nb_intervals
                for flow_val in component_flows[flow]:
                    if flow_val is not None:
                        nb_trailing_none -= 1
                    else:
                        break
                # check if it's a chp component which consists of two oemof models
                # if so get rid of the ending '_electric' or '_thermal'
                this_flow_name_split[0] = cut_suffix(this_flow_name_split[0], '_electric')
                this_flow_name_split[0] = cut_suffix(this_flow_name_split[0], '_thermal')
                if this_flow_name_split[0] == component_result.name:
                    # Case: Component flows into bus.
                    bus = this_flow_name_split[1]
                    # Check if this component already has a flow with this bus.
                    if bus in this_comp_flows:
                        updated_bus_list = []
                        for i_val in range(len(this_comp_flows[bus]) - nb_trailing_none):
                            # Get the summed up value.
                            this_val = this_comp_flows[bus][i_val] + component_flows[flow][i_val]
                            updated_bus_list.append(this_val)
                        # Override the old bus list with the updated one.
                        this_comp_flows[bus] = updated_bus_list
                    else:
                        # Case: Component has no flow with this bus yet.
                        this_comp_flows[bus] = component_flows[flow][:nb_intervals -
                                                                     nb_trailing_none]

                else:
                    # Case: Component takes from bus.
                    bus = this_flow_name_split[0]
                    # Check if this component already has a flow with this bus.
                    if bus in this_comp_flows:
                        updated_bus_list = []
                        for i_val in range(len(this_comp_flows[bus]) - nb_trailing_none):
                            # Get the summed up value.
                            this_val = this_comp_flows[bus][i_val] - component_flows[flow][i_val]
                            updated_bus_list.append(this_val)
                        # Override the old bus list with the updated one.
                        this_comp_flows[bus] = updated_bus_list
                    else:
                        # Case: Component has no flow with this bus yet.
                        flow_range = component_flows[flow][:nb_intervals - nb_trailing_none]
                        this_comp_flows[bus] = [-this_val for this_val in flow_range]

            # Replaces shorthand component names in the results with the
            # official names for those listed.
            try:
                component_result.name = name_label_dict[component_result.name]
            except KeyError:
                print(component_result.name + ": is not defined in the label dict.")

            for this_bus in this_comp_flows:
                if this_bus not in busses_to_plot:
                    # If bus name didn't appear so far, add it to the list of busses.
                    busses_to_plot[this_bus] = dict()

                # Add the flow of this component to this bus.
                busses_to_plot[this_bus][component_result.name] = this_comp_flows[this_bus]

    if nb_trailing_none > 0:
        print(
            'The flow sequences have {} trailing None values. Did the optimization terminate?'
            .format(nb_trailing_none)
        )

    return busses_to_plot
>>>>>>> db5eb237
<|MERGE_RESOLUTION|>--- conflicted
+++ resolved
@@ -1,11 +1,9 @@
 import os
 import importlib
 import pandas as pd
-<<<<<<< HEAD
 from oemof.outputlib import views
-=======
 import re
->>>>>>> db5eb237
+
 
 
 def read_data_file(path, filename, csv_separator, column_title):
@@ -48,7 +46,7 @@
     return n_interval * step_size
 
 
-<<<<<<< HEAD
+#--------------------MPC FUNCTIONS--------------------------------------------------------------------------------------
 def run_mpc_dummy(this_model,components,system_outputs,iteration):
     # function calculating the system inputs (control variables) based on the system outputs
     # (controlled process variables) and a (dummy) mpc algorithm
@@ -157,7 +155,10 @@
     step = [operating_point]*5+[operating_point+step_size]*5+[operating_point-step_size]*5+[operating_point]*9
     # TO DO: an beliebige Simulationszeiträume anpassen
     return step[iteration]
-=======
+
+#---------END MPC FUNCTIONS---------------------------------------------------------------------------------------------
+
+
 def create_component_obj(model, sim_params):
     # CREATE COMPONENT OBJECTS
     components = []
@@ -286,4 +287,3 @@
         )
 
     return busses_to_plot
->>>>>>> db5eb237
