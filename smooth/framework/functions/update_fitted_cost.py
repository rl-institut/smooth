--- conflicted
+++ resolved
@@ -76,11 +76,7 @@
     "op_emissions" dicts for different ranges of this value
 
     :param component: object of this component
-<<<<<<< HEAD
-    :type component: :class:`~smooth.components.component.Component`
-=======
-    :type component:  component: :class:`~smooth.components.component.Component`
->>>>>>> 48ae6d54
+    :type component: :class:`~smooth.components.component.Component`
     :param emissions: emission object of this component
     :type emissions: fix_emissions or op_emissions dict
     """
