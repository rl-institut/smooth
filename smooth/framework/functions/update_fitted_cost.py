--- conflicted
+++ resolved
@@ -289,21 +289,13 @@
         'No previously calculated costs found, ' \
         'use \'addspec\' key only to add costs to existing costs'
 
-<<<<<<< HEAD
-    oldcost = fitting_dict['cost']
-=======
->>>>>>> b5937384
     # Get the fitting value, which is the current cost if "cost" is chosen.
     if fitting_dict['fitting_value'][index] == 'cost':
         fitting_value = fitting_dict['cost']
     else:
         fitting_value = fitting_dict['fitting_value'][index]
     # Calculate the costs.
-<<<<<<< HEAD
-    cost = oldcost + dependant_value * fitting_value
-=======
     cost = fitting_dict['cost'] + dependant_value * fitting_value
->>>>>>> b5937384
 
     # Return the costs.
     return cost
