"""This is the core of the genetic algorith (GA) used for optimization.
It uses the *NSGA-II <https://www.sciencedirect.com/science/article/pii/S1877705811022466>`_
algorithm for multi-objective optimization of smooth components.

**********
How to use
**********
To use, call run_optimzation with a configuration dictionary and your smooth model.
You will receive a list of :class:`Individual` in return. These individuals are
pareto-optimal in regard to the given objective functions (limited to two functions).

An example configuration can be seen in smooth/example/run_optimization_example.py.

Objective functions
-------------------
You may specify your custom objective functions for optimization.
These should be lambdas that take the result from run_smooth and return a value.
Keep in mind that this algorithm always tries to maximize.
In order to minimize a value, return the negative value.

Example 1: maximize *power_max* of the first component::

    lambda x: x[0].power_max

Example 2: minimize the annual costs::

    lambda x: -sum([component.results['annuity_total'] for component in x])

Result
------
After the given number of generations or aborting, the result is printed to the terminal.
All individuals currently on the pareto front are returned in a list.
Their `values` member contain the component attribute values in the order
given by the `attribute_variation` dictionary from the optimization params.
In addition, when `SAVE_ALL_SMOOTH_RESULTS` was set to True, the `smooth_result`
member of each individual contains the value returned by run_smooth.

.. warning::
    Using SAVE_ALL_SMOOTH_RESULTS and writing the result
    to a file will generally lead to a large file size.

**************
Implementation
**************
Like any GA, this implementation simulates a population which converges
to an optimal solution over multiple generations.
As there are multiple objectives, the solution takes the form of a pareto-front,
where no solution is dominated by another while maintaining distance to each other.
We take care to compute each individual configuration only once.
The normal phases of a GA still apply:

* selection
* crossover
* mutation

Population initialisation
-------------------------
At the start, a population is generated.
The size of the population must be declared (`population_size`).
Each component attribute to be varied in the smooth_model corresponds
to a gene in an individual. The genes are initialized randomly with a uniform
distribution between the minimum and maximum value of its component attribute.
These values may adhere to a step size (*val_step* in :class:`AttributeVariation`).

Selection
---------
We compute the fitness of all individuals in parallel.
You must set `n_core` to specify how many threads should be active at the same time.
This can be either a number or 'max' to use all virtual cores on your machine.
The fitness evaluation follows these steps:

#. change your smooth model according to the individual's component attribute values
#. run smooth
#. on success, compute the objective functions using the smooth result. \
These are the fitness values. On failure, print the error
#. update the master individual on the main thread with the fitness values
#. update the reference in the dictionary containing all evaluated individuals

After all individuals in the current generation have been evaluated,
they are sorted into tiers by NSGA-II fast non-dominated sorting algorithm.
Only individuals on the pareto front are retained,
depending on their distance to their neighbors.
The parent individuals stay in the population, so they can appear in the pareto front again.

Crossover
---------
These individuals form the base of the next generation, they are parents.
For each child in the next generation, genes from two randomly selected parents
are taken (uniform crossover of independent genes).

Mutation
--------
After crossover, each child has a random number of genes mutated.
The mutated value is around the original value, taken from a normal distribution.
Special care must be taken to stay within the component atrribute's range
and to adhere to a strict step size.

After crossover and mutation, we check that this individual's gene sequence
has not been encountered before (as this would not lead to new information
and waste computing time). Only then is it admitted into the new generation.

Special cases
-------------
We impose an upper limit of 1000 * `population_size` on the number of tries to
find new children. This counter is reset for each generation. If it is exceeded
and no new gene sequences have been found, the algorithm aborts and returns the current result.

In case no individuals have a valid smooth result, an entirely new population is generated.
No plot will be shown.
If only one individual is valid, the population is filled up with random individuals.

<<<<<<< HEAD
Gradient ascent
---------------
The solutions of the GA are pareto-optimal, but may not be at a local optimum.
Although new configurations to evaluate are searched near the current ones,
it is not guaranteed to find slight improvements.
This is especially true if there are many dimensions to search
and the change is is in only one dimension.
The chance to happen upon this single improvement is in
inverse proportion to the number of attribute variations.

Therefore, the "post_processing" option exists to follow the
fitness gradient for each solution after the GA has finished.
We assume that each attribute is independent of each other.
All solutions improve the same attribute at the same time.
The number of fitness evaluations may exceed the *population_size*,
however, the maximum number of cores used stays the same as before.

To find the local optimum of a single attribute of a solution,
we first have to find the gradient.
This is done by going one *val_step* in positive and negative direction.
These new children are then evaluated. Depending on the domination,
the gradient may be +*val_step*, -*val_step* or 0 (parent is optimal).
Then, this gradient is followed until the child shows no improvement.
After all solutions have found their optimum for this attribute,
the next attribute is varied.
=======
Plotting
--------
To visualize the current progress,
you can set the *plot_progress* simulation parameter to True.
This will show the current pareto front in a pyplot window.
You can mouse over the points to show the configuration and objective values.
To keep the computation running in the background (non-blocking plots)
while listening for user events, the plotting runs in its own process.

On initialisation, a one-directional pipe is established to send data
from the main computation to the plotting process.
The process is started right at the end of the initialisation.
It needs the attribute variations and objective names for hover info and axes labels.
It also generates a multiprocessing event which checks if the process shall be stopped.

In the main loop of the process, the pipe is checked for any new data.
This incorporates a timeout to avoid high processor usage.
If new data is available, the old plot is cleared
(along with any annotations, labels and titles) and redrawn from scratch.
In any case, the window listens for a short time for user input events like mouseover.
Window close is a special event which stops the process,
but not the computation (as this runs in the separate main process).

When hovering with the mouse pointer over a point in the pareto front,
an annotation is built with the info of the :class:`Individual`.
The annotation is removed when leaving the point.

Sending None through the pipe makes the process show the plot until the user closes it.
This blocks the process, so no new data is received, but user events are still processed.
>>>>>>> d8cdf5fd
"""

import multiprocessing as mp
from tkinter import TclError
import random
import matplotlib.pyplot as plt  # only needed when plot_progress is set
import dill

from smooth import run_smooth

# import traceback
# def tb(e):
# traceback.print_exception(type(e), e, e.__traceback__)


class AttributeVariation:
    """Class that contains all information about an attribute that is varied by the genetic algorithm

    :param comp_name: name of component that gets varied
    :type comp_name: string
    :param comp_attribute: component attribute that gets varied
    :type comp_attribute: string
    :param val_min: minimum value of component attribute
    :type val_min: number
    :param val_max: maximum value of component attribute (inklusive)
    :type val_max: number
    :param val_step: step size of component attribute
    :type val_step: number, optional
    :var num_steps: number of steps if *val_step* is set and not zero
    :type num_steps: int
    :raises: AssertionError when any non-optional parameter is missing or *val_step* is negative
    """
    def __init__(self, iterable=(), **kwargs):
        self.val_step = None
        self.__dict__.update(iterable, **kwargs)
        assert hasattr(self, "comp_name"), "comp_name missing"
        assert hasattr(self, "comp_attribute"), "{}: comp_attribute missing".format(self.comp_name)
        assert hasattr(
            self, "val_min"), "{} - {}: val_min missing".format(self.comp_name, self.comp_attribute)
        assert hasattr(
            self, "val_max"), "{} - {}: val_max missing".format(self.comp_name, self.comp_attribute)

        if self.val_step == 0:
            print("{} - {}: ignore val_step".format(self.comp_name, self.comp_attribute))
        if self.val_step:
            assert self.val_step >= 0, "{} - {}: val_step < 0".format(
                self.comp_name, self.comp_attribute)
            self.num_steps = int((self.val_max - self.val_min)/self.val_step) + 1


class Individual:
    """ Class for individuals evaluated by the genetic algorithm

    :param values: attribute values (individual configuration)
    :type values: list
    :var values: given values
    :var fitness: fitness values depending on objective functions
    :type fitness: tuple
    :var smooth_result: result from `run_smooth`
    """
    class IndividualIterator:
        """Class to iterate over gene values.

        """
        def __init__(self, individual):
            self._idx = 0
            self.individual = individual

        def __next__(self):
            try:
                return self.individual.values[self._idx]
            except IndexError:
                raise StopIteration
            finally:
                self._idx += 1

    values = None           # list. Take care when copying.
    fitness = None          # tuple
    smooth_result = None    # result of run_smooth

    def __init__(self, values):
        self.values = values

    def __str__(self):
        return str(self.values)

    # enable iteration over values
    def __iter__(self):
        return self.IndividualIterator(self)

    def __len__(self):
        return len(self.values)

    # access values directly
    def __getitem__(self, idx):
        return self.values[idx]

    def __setitem__(self, idx, value):
        self.values[idx] = value

    def dominates(self, other):
        """Define dominance between individuals

        :param other: individual for comparison
        :type other: :class:`Individual`
        :return: True if both fitness values are greater or
            one is greater while the other is equal. False otherwise.
        :rtype: boolean
        """
        return self.fitness is not None and (other.fitness is None or (
            (self.fitness[0] > other.fitness[0] and self.fitness[1] > other.fitness[1]) or
            (self.fitness[0] >= other.fitness[0] and self.fitness[1] > other.fitness[1]) or
            (self.fitness[0] > other.fitness[0] and self.fitness[1] >= other.fitness[1])))


def sort_by_values(n, values):
    """Sort values

    :param values: values to sort
    :type values: iterable
    :param n: maximum number of returned values
    :type n: int
    :return: list of indices that correspond to the values sorted in ascending order, `n` maximum
    :rtype: list
    """
    return [i for e, i in sorted((e, i) for i, e in enumerate(values))][:n]


def fast_non_dominated_sort(p):
    """NSGA-II's fast non dominated sort

    :param p: values to sort
    :type p: iterable
    :return: indices of values sorted into their domination ranks (only first element used)
    :rtype: list of lists of indices
    """
    S = [[] for _ in p]  # which values dominate other?
    front = [[]]         # group values by number of dominations
    n = [0]*len(p)       # how many values does the value at this position dominate?
    # rank = [0]*len(p)    # rank within domination tree (unused)

    # compare all elements, see which ones dominate each other
    for i in range(0, len(p)):
        for j in range(0, len(p)):
            if p[i].dominates(p[j]) and j not in S[i]:
                S[i].append(j)
            elif p[j].dominates(p[i]):
                n[i] += 1
        if n[i] == 0:
            # element is not dominated: put in front
            # rank[i] = 0
            if i not in front[0]:
                front[0].append(i)

    i = 0
    while(len(front[i]) > 0):
        Q = []
        for p in front[i]:
            for q in S[p]:
                n[q] -= 1
                if n[q] == 0:
                    # rank[q] = i+1
                    if q not in Q:
                        Q.append(q)
        i = i+1
        front.append(Q)

    front.pop(len(front) - 1)

    return front


def CDF(values1, values2, n):
    """Calculate crowding distance

    :param values1: values in first dimension
    :type values1: iterable
    :param values2: values in second dimension
    :type values2: iterable
    :param n: maximum number of values
    :type n: int
    :return: `n` crowding distance values
    :rtype: list
    """
    distance = [0]*n
    sorted1 = sort_by_values(n, values1)
    sorted2 = sort_by_values(n, values2)
    distance[0] = 1e100  # border
    distance[-1] = 1e100
    if max(values1) == min(values1) or max(values2) == min(values2):
        return [1e100]*n
    for k in range(1, n-1):
        distance[k] = distance[k] + (values1[sorted1[k+1]] -
                                     values2[sorted1[k-1]])/(max(values1)-min(values1))
    for k in range(1, n-1):
        distance[k] = distance[k] + (values1[sorted2[k+1]] -
                                     values2[sorted2[k-1]])/(max(values2)-min(values2))
    return distance


def crossover(parent1, parent2):
    """Uniform crossover between two parents
        Selects random (independent) genes from one parent or the other

    :param parent1: First parent
    :type parent1: :class:`Individual`
    :param parent2: Second parent
    :type parent2: :class:`Individual`
    :return: Crossover between parents
    :rtype: :class:`Individual`
    """
    child = Individual([gene for gene in parent1])  # copy parent1
    for gene_idx, gene in enumerate(parent2):
        if random.random() < 0.5:
            child[gene_idx] = gene
    return child


def mutate(parent, attribute_variation):
    """Mutate a random number of parent genes around original value, within variation

    :param parent: parent individual
    :type parent: :class:`Individual`
    :param attribute_variation: AV for all genes in parent
    :type attribute_variation: list of :class:`AttributeVariation`
    :return: child with some parent genes randomly mutated
    :rtype: :class:`Individual`
    """
    # copy parent genes
    child = Individual([gene for gene in parent])
    # change between one and all genes of parent
    num_genes_to_change = random.randint(1, len(child))
    # get indices of genes to change
    genes_to_change = random.sample(range(len(child)), num_genes_to_change)
    for mut_gene_idx in genes_to_change:
        value = child[mut_gene_idx]
        # compute smallest distance to min/max of attribute
        val_min = attribute_variation[mut_gene_idx].val_min
        val_max = attribute_variation[mut_gene_idx].val_max
        delta_min = value - val_min
        delta_max = val_max - value
        delta = min(delta_min, delta_max)
        # sigma influences spread of random numbers
        # try to keep between min and max of attribute
        sigma = delta / 3 if delta > 0 else 1
        # get new value within normal distribution around current value
        value = random.gauss(value, sigma)
        if attribute_variation[mut_gene_idx].val_step:
            # quantized value
            step = attribute_variation[mut_gene_idx].val_step
            value = round(delta_min / step) * step + val_min
        # clip value to bounds
        value = min(max(value, val_min), val_max)
        child[mut_gene_idx] = value
    return child


def fitness_function(
        index, individual,
        model,
        attribute_variation,
        dill_objectives,
        save_results=False):
    """Compute fitness for one individual
        Called async: copies of individual and model given

    :param index: index within population
    :type index: int
    :param individual: individual to evaluate
    :type individual: :class:`Individual`
    :param model: smooth model
    :type model: dict
    :param attribute_variation: attribute variations
    :type attribute_variation: list of :class:`AttributeVariation`
    :param dill_objectives: objective functions
    :type dill_objectives: tuple of lambda-functions pickled with dill
    :param save_results: save smooth result in individual?
    :type save_results: boolean
    :return: index, modified individual with fitness (None if failed)
        and smooth_result (none if not save_results) set
    :rtype: tuple(int, :class:`Individual`)
    """
    # update (copied) oemof model
    for i, av in enumerate(attribute_variation):
        model['components'][av.comp_name][av.comp_attribute] = individual[i]

    # Now that the model is updated according to the genes given by the GA, run smooth
    try:
        smooth_result = run_smooth(model)[0]
        individual.smooth_result = smooth_result if save_results else None
        # update fitness with given objective functions
        objectives = dill.loads(dill_objectives)
        individual.fitness = tuple(f(smooth_result) for f in objectives)

    except Exception as e:
        # The smooth run failed.The fitness score remains None.
        print('Evaluation canceled ({})'.format(str(e)))
    return index, individual


class PlottingProcess(mp.Process):
    """Process for plotting the intermediate results

    Data is sent through (onedirectional) pipe.
    It should be a dictionary containing "values" (array of :class:`Individual`)
    and "gen" (current generation number, displayed in title).
    Send None to stop listening for new data and block the Process by showing the plot.
    After the user closes the plot, the process returns and can be joined.

    :param pipe: data transfer channel
    :type pipe: `multiprocessing pipe \
<https://docs.python.org/3/library/multiprocessing.html#multiprocessing.Pipe>`_
    :param attribute_variation: AV of :class:`Optimization`
    :type attribute_variation: list of :class:`AttributeVariation`
    :param objective_names: descriptive names of :class:`Optimization` objectives
    :type objective_names: list of strings
    :var exit_flag: Multiprocessing event signalling process should be stopped
    :var fig: figure for plotting
    :var ax: current graphic axis for plotting
    :var points: plotted results or None
    :var annot: current annotation or None
    """
    def __init__(self):
        self.exit_flag = mp.Event()
        self.exit_flag.clear()

    def main(self):
        """Main plotting thread

        Loops while exit_flag is not set and user has not closed window.
        Checks periodically for new data to be displayed.
        """

        # start of main loop: no results yet
        plt.title("Waiting for first results...")

        # loop until exit signal
        while not self.exit_flag.is_set():
            # poll with timeout (like time.sleep)
            while self.pipe.poll(0.1):
                # something in pipe
                data = self.pipe.recv()
                if data is None:
                    # special case
                    plt.title("Finished!")
                    # block process until user closes window
                    plt.show()
                    # exit process
                    return
                else:
                    # process sent data
                    # save sent results to show in annotation later
                    self.values = data["values"]
                    # use abs(r[]) to display positive values
                    f1_vals = [r.fitness[0] for r in data["values"]]
                    f2_vals = [r.fitness[1] for r in data["values"]]
                    # reset figure
                    self.ax.clear()
                    # redraw plot with new data
                    self.points, = self.ax.plot(f1_vals, f2_vals, '.b')
                    # new title and labels
                    plt.title('Front for Generation #{}'.format(data["gen"]), {'zorder': 1})
                    plt.xlabel(self.objective_names[0])
                    plt.ylabel(self.objective_names[1])
                    self.fig.canvas.draw()
            try:
                # redraw plot, capture events
                plt.pause(0.1)
            except TclError:
                # window may have been closed: exit process
                return
        # exit signal sent: stop process
        return

    def handle_close(self, event):
        """Called when user closes window

        Signal main loop that process should be stopped.
        """
        self.exit_flag.set()

    def hover(self, event):
        """Called when user hovers over plot.

        Checks if user hovers over point. If so, delete old annotation and
        create new one with relevant info from all Indivdiuals corresponding to this point.
        If user does not hover over point, remove annotation, if any.
        """
        if self.points and event.inaxes == self.ax:
            # results shown, mouse within plot: get event info
            # cont: any points hovered?
            # ind:  list of points hovered
            cont, ind = self.points.contains(event)
            ind = ind["ind"]

            if cont:
                # points hovered
                # get all point coordinates
                x, y = self.points.get_data()
                text = []
                for idx in ind:
                    # loop over points hovered
                    ind_text = ""
                    max_line_len = 0
                    # list all attribute variations with name and value
                    for av_idx, av in enumerate(self.attribute_variation):
                        line = "{}.{}: {}\n".format(
                            av.comp_name,
                            av.comp_attribute,
                            self.values[idx][av_idx])
                        ind_text += line
                        max_line_len = max(max_line_len, len(line))
                    # separator line
                    ind_text += '-'*max_line_len + "\n"
                    # list all objectives with name and value
                    for obj_idx, obj in enumerate(self.objective_names):
                        ind_text += "{}: {}\n".format(obj, self.values[idx].fitness[obj_idx])
                    text.append(ind_text)
                text = "\n".join(text)

                # remove old annotation
                if self.annot:
                    self.annot.remove()

                # create new annotation
                self.annot = self.ax.annotate(
                    text,
                    xy=(x[ind[0]], y[ind[0]]),
                    xytext=(-20, 20),
                    textcoords="offset points",
                    bbox=dict(boxstyle="round", fc="w"),
                    arrowprops={'arrowstyle': "-"},
                    annotation_clip=False)
                # self.annot.get_bbox_patch().set_alpha(0.4)
                self.fig.canvas.draw()
            elif self.annot and self.annot.get_visible():
                # no point hovered, but annotation present: remove annotation
                self.annot.remove()
                self.annot = None
                self.fig.canvas.draw()

    def __call__(self, pipe, attribute_variation, objective_names):
        """Process entry point.

        Set up plotting window, necessary variables and callbacks, call main loop.
        """
        self.pipe = pipe
        self.attribute_variation = attribute_variation
        self.objective_names = objective_names
        self.fig, self.ax = plt.subplots()
        self.points = None
        self.annot = None
        self.fig.canvas.mpl_connect('close_event', self.handle_close)
        self.fig.canvas.mpl_connect("motion_notify_event", self.hover)
        self.main()


class Optimization:
    """Main optimization class to save GA parameters

    :param n_core: number of threads to use.
        May be 'max' to use all (virtual) cores
    :type n_core: int or 'max'
    :param n_generation: number of generation to run
    :type n_generation: int
    :param population_size: number of new children per generation.
        The actual size of the population may be higher -
        however, each individual is only evaluated once
    :type population_size: int
    :param attribute_variation: attribute variation information that will be used by the GA
    :type attribute_variation: list of dicts, see :class:`AttributeVariation`
    :param model: smooth model
    :type model: dict
    :param objectives: multi-objectives to optimize.
        These functions take the result from `run_smooth` and return a float.
        Positive sign maximizes, negative sign minimizes.
        Defaults to minimizing annual costs and emissions
    :type objectives: 2-tuple of lambda functions
    :param objective_names: descriptive names for optimization functions.
        Defaults to ('costs', 'emissions')
    :type objective_names: 2-tuple of strings, optional
    :param post_processing: improve GA solution with gradient ascent. Defaults to False
    :type post_processing: boolean, optional
    :param plot_progress: plot current pareto front. Defaults to False
    :type plot_progress: boolean, optional
    :param SAVE_ALL_SMOOTH_RESULTS: save return value of `run_smooth`
        for all evaluated individuals.
        **Warning!** When writing the result to file,
        this may greatly increase the file size. Defaults to False
    :type SAVE_ALL_SMOOTH_RESULTS: boolean, optional
    :var population: current individuals
    :type population: list of Individual
    :var evaluated: keeps track of evaluated individuals to avoid double computation
    :type evaluated: dict with fingerprint of individual->:class:`Individual`
    :var ax: current figure handle for plotting
    :type ax: pyplot Axes
    :raises: `AttributeError` or `AssertionError` when required argument is missing or wrong
    """

    def __init__(self, iterable=(), **kwargs):

        # set defaults
        self.post_processing = False
        self.plot_progress = False
        self.SAVE_ALL_SMOOTH_RESULTS = False

        # objective functions: tuple with lambdas
        # negative sign for minimizing
        # defaults to minimum of annual costs and emissions
        self.objectives = (
            lambda x: -sum([c.results["annuity_total"] for c in x]),
            lambda x: -sum([c.results["annual_total_emissions"] for c in x]),
        )
        # objective names for plotting
        self.objective_names = ('costs', 'emissions')

        # set parameters from args
        self.__dict__.update(iterable, **kwargs)

        # how many CPU cores to use
        try:
            assert(self.n_core)
        except (AssertionError, AttributeError):
            print("No CPU count (n_core) given. Using all cores.")
            self.n_core = mp.cpu_count()
        if self.n_core == "max":
            self.n_core = mp.cpu_count()

        # population size
        try:
            assert(self.population_size)
        except (AssertionError, AttributeError):
            raise AssertionError("No population size given")

        # number of generations to run
        # TODO run until no more change?
        try:
            assert(self.n_generation)
        except (AssertionError, AttributeError):
            raise AssertionError("Number of generations not set")

        # attribute variation
        try:
            assert(self.attribute_variation)
        except (AssertionError, AttributeError):
            raise AssertionError("No attribute variation given")
        self.attribute_variation = [AttributeVariation(av) for av in self.attribute_variation]

        # oemof model to solve
        try:
            assert(self.model)
        except (AssertionError, AttributeError):
            raise AssertionError("No model given.")

        # objectives
        assert len(self.objectives) == 2, "Need exactly two objective functions"
        assert len(self.objectives) == len(
            self.objective_names), "Objective names don't match objective functions"

        # Init population with random values between attribute variation (val_max inclusive)
        self.population = []
        self.evaluated = {}

        # plot intermediate results?
        if self.plot_progress:
            # set up plotting process with unidirectional pipe
            plot_pipe_rx, self.plot_pipe_tx = mp.Pipe(duplex=False)
            self.plot_process = mp.Process(
                target=PlottingProcess(),
                args=(plot_pipe_rx, self.attribute_variation, self.objective_names))
            self.plot_process.start()

    def err_callback(self, err_msg):
        """Async error callback

        :param err_msg: error message to print
        :type err_msg: string
        """
        print('Callback error at parallel computing! The error message is: {}'.format(err_msg))

    def set_fitness(self, result):
        """Async success callback
            Update master individual in population and `evaluated` dictionary

        :param result: result from fitness_function
        :type result: tuple(index, :class:`Individual`)
        """
        self.population[result[0]] = result[1]
        self.evaluated[str(result[1])] = result[1]

    def compute_fitness(self):
        """Compute fitness of every individual in `population` with `n_core` worker threads.
        Remove invalid indivuals from `population`
        """
        # open n_core worker threads
        pool = mp.Pool(processes=self.n_core)
        # set objective functions for each worker
        dill_objectives = dill.dumps(self.objectives)
        for idx, ind in enumerate(self.population):
            if ind.fitness is None:  # not evaluated yet
                pool.apply_async(
                    fitness_function,
                    (idx, ind, self.model, self.attribute_variation,
                        dill_objectives, self.SAVE_ALL_SMOOTH_RESULTS),
                    callback=self.set_fitness,
                    error_callback=self.err_callback  # tb
                )
        pool.close()
        pool.join()

    def gradient_ascent(self, result):
        """Try to fine-tune result(s) with gradient ascent

        Attributes are assumed to be independent and varied separately.
        Solutions with the same fitness are ignored.

        :param result: result from GA
        :type result: list of :class:`Individual`
        :return: improved result
        :rtype: list of :class:`Individual`
        """
        print('\n+++++++ Intermediate result +++++++')
        for i, v in enumerate(result):
            print(i, v.values, " -> ", dict(zip(self.objective_names, v.fitness)))
        print('+++++++++++++++++++++++++++++++++++\n')

        new_result = []
        # ignore solutions with identical fitness
        for i in range(len(result)):
            known_fitness = False
            for j in range(len(new_result)):
                known_fitness |= new_result[j].fitness == result[i].fitness
            if not known_fitness:
                new_result.append(result[i])

        for av_idx, av in enumerate(self.attribute_variation):
            # iterate attribute variations (assumed to be independent)
            print("Gradient descending {} / {}".format(av_idx+1, len(self.attribute_variation)))
            step_size =  av.val_step or 1.0  # required for ascent
            self.population = []
            for i in range(len(new_result)):
                # generate two children around parent to get gradient
                parent = new_result[i]
                # "below" parent, clip to minimum
                child1 = Individual([gene for gene in parent])
                child1[av_idx] = max(parent[av_idx] - step_size, av.val_min)
                child1_fingerprint = str(child1)
                # "above" parent, clip to maximum
                child2 = Individual([gene for gene in parent])
                child2[av_idx] = min(parent[av_idx] + step_size, av.val_max)
                child2_fingerprint = str(child2)
                # add to population. Take evaluated if exists
                try:
                    self.population.append(self.evaluated[child1_fingerprint])
                except KeyError:
                    self.population.append(child1)
                try:
                    self.population.append(self.evaluated[child2_fingerprint])
                except KeyError:
                    self.population.append(child2)

            # compute fitness of all new children
            # Keep invalid to preserve order (match parent to children)
            self.compute_fitness()

            # take note which direction is best for each individual
            # may be positive or negative step size or 0 (no fitness improvement)
            step = [0] * len(new_result)
            for i in range(len(new_result)):
                parent = new_result[i]
                child1 = self.population[2*i]
                child2 = self.population[2*i+1]
                # get domination within family
                if child1.dominates(parent):
                    if child2.dominates(child1):
                        # child 2 dominates
                        step[i] = step_size
                        new_result[i] = child2
                    else:
                        # child 1 dominates
                        step[i] = -step_size
                        new_result[i] = child1
                else:
                    # child1 does not dominate parent
                    if child2.dominates(parent):
                        # child 2 dominates
                        step[i] = step_size
                        new_result[i] = child2
                    else:
                        # parent is not dominated
                        step[i] = 0.0

            # continue gradient ascent of solutions until local optimum reached for all
            while sum(map(abs, step)) != 0.0:
                # still improvement
                self.population = []
                for i in range(len(new_result)):
                    # generate new offspring in direction of step (may be 0 -> unchanged)
                    parent = new_result[i]
                    child = Individual([gene for gene in parent])
                    child[av_idx] = min(max(parent[av_idx] + step[i], av.val_min), av.val_max)
                    fingerprint = str(child)
                    # add to population. Take evaluated if exists
                    try:
                        self.population.append(self.evaluated[fingerprint])
                    except KeyError:
                        self.population.append(child)

                # compute fitness of all new children
                # Keep invalid to preserve order (match parent to children)
                self.compute_fitness()

                for i in range(len(new_result)):
                    # compare fitness of parent and child
                    child = self.population[i]
                    if child.dominates(new_result[i]):
                        new_result[i] = child
                    else:
                        # no improvement: stop ascent of this solution
                        step[i] = 0.0
            # no more changes in any solution for this AV: change next AV

            # show current pareto front in plot
            if self.plot_progress:
                f1_vals = [r.fitness[0] for r in new_result]
                f2_vals = [r.fitness[1] for r in new_result]
                self.ax.clear()
                self.ax.plot(f1_vals, f2_vals, '.b')
                plt.title('Front after gradient descending AV #{}'.format(av_idx+1))
                plt.xlabel(self.objective_names[0])
                plt.ylabel(self.objective_names[1])
                plt.draw()
                plt.pause(0.1)

            # if self.plot_progress and self.plot_process.is_alive():
                # self.plot_pipe_tx.send({'title': 'Front after gradient descending AV #{}'.format(av_idx+1), 'values': new_result})

        return new_result

    def run(self):
        """Main GA function

        :return: pareto-optimal configurations
        :rtype: list of :class:`Individual`
        """

        random.seed()  # init RNG

        print('\n+++++++ START GENETIC ALGORITHM +++++++')
        print('The optimization parameters chosen are:')
        print('  population_size: {}'.format(self.population_size))
        print('  n_generation:    {}'.format(self.n_generation))
        print('  n_core:          {}'.format(self.n_core))
        print('+++++++++++++++++++++++++++++++++++++++\n')

        result = []

        for gen in range(self.n_generation):

            # generate offspring
            children = []

            # only children not seen before allowed in population
            # set upper bound for maximum number of generated children
            # population may not be pop_size big (invalid individuals)
            for tries in range(1000 * self.population_size):
                if (len(children) == self.population_size):
                    # population full (pop_size new individuals)
                    break

                # get random parents from pop_size best results
                try:
                    [parent1, parent2] = random.sample(self.population, 2)
                    # crossover and mutate parents
                    child = mutate(crossover(parent1, parent2), self.attribute_variation)
                except ValueError:
                    # not enough parents left / initial generation: generate random configuration
                    individual = []
                    for av in self.attribute_variation:
                        if av.val_step:
                            value = random.randrange(0, av.num_steps) * av.val_step + av.val_min
                        else:
                            value = random.uniform(av.val_min, av.val_max)
                        individual.append(value)
                    child = Individual(individual)

                # check if child configuration has been seen before
                fingerprint = str(child)
                if fingerprint not in self.evaluated:
                    # child config not seen so far
                    children.append(child)
                    # block, so not in population again
                    self.evaluated[fingerprint] = None
            else:
                print("Warning: number of retries exceeded. \
{} new configurations generated.".format(len(children)))

            if len(children) == 0:
                # no new children could be generated
                print("Aborting.")
                break

            # New population generated (parents + children)
            self.population += children

            # evaluate generated population
            self.compute_fitness()

            # filter out individuals with invalid fitness values
            self.population = list(
                filter(lambda ind: ind is not None and ind.fitness is not None, self.population))

            if len(self.population) == 0:
                # no configuration  was successful
                print("No individuals left. Building new population.")
                continue

            # sort population by fitness
            f1_vals2 = [i.fitness[0] for i in self.population]
            f2_vals2 = [i.fitness[1] for i in self.population]
            FNDS = fast_non_dominated_sort(self.population)
            CDF_values = [CDF(f1_vals2, f2_vals2, len(NDS)) for NDS in FNDS]

            # select individuals on pareto front, depending on fitness and distance
            pop_idx = []
            for i in range(0, len(FNDS)):
                FNDS2 = [FNDS[i].index(FNDS[i][j]) for j in range(0, len(FNDS[i]))]
                front22 = sort_by_values(len(FNDS2), CDF_values[i])
                front = [FNDS[i][front22[j]] for j in range(0, len(FNDS[i]))]
                front.reverse()
                pop_idx += [v for v in front[:self.population_size-len(pop_idx)]]
                if (len(pop_idx) == self.population_size):
                    break

            # save pareto front
            # values/fitness tuples for all non-dominated individuals
            result = [self.population[i] for i in FNDS[0]]

            # print info of current pareto front
            print("The best front for Generation # {} / {} is".format(
                gen+1, self.n_generation))
            for i, v in enumerate(FNDS[0]):
                print(i, self.population[v], self.population[v].fitness)
            print("\n")

            # show current pareto front in plot
            if self.plot_progress and self.plot_process.is_alive():
                self.plot_pipe_tx.send({'gen': gen+1, 'values': result})

            self.population = [self.population[i] for i in pop_idx]

            # next generation

        result.sort(key=lambda v: -v.fitness[0])

        if self.post_processing:
            result = self.gradient_ascent(result)

        print('\n+++++++ GENETIC ALGORITHM FINISHED +++++++')
        for i, attr in enumerate(self.attribute_variation):
            print(' {} - {}'.format(
                attr.comp_name, attr.comp_attribute))

        for i, v in enumerate(result):
            print(i, v.values, " -> ", dict(zip(self.objective_names, v.fitness)))
        print('+++++++++++++++++++++++++++++++++++++++++++\n')

        if self.plot_progress and self.plot_process.is_alive():
            self.plot_pipe_tx.send(None)    # stop drawing, show plot
            self.plot_process.join()        # wait until user closes plot

        return result


def run_optimization(opt_config, _model):
    """Entry point for genetic algorithm

    :param opt_config: Optimization parameters.
        May have separate `ga_params` dictionary or define parameters directly.
        See :class:`Optimization`.
    :type opt_config: dict
    :param _model: smooth model
    :type _model: dict or list (legacy)
    :return: pareto-optimal configurations
    :rtype: list of :class:`Individual`
    """
    # save GA params directly in config
    opt_config.update(opt_config.pop("ga_params", dict))
    if isinstance(_model["components"], list):
        # simplify oemof model: instead of components array, have dict with component names as key
        _names = [c.pop("name") for c in _model["components"]]
        _model.update({'components': dict(zip(_names, _model["components"]))})
    # save oemof model in config
    opt_config.update({"model": _model})
    # run GA
    return Optimization(opt_config).run()<|MERGE_RESOLUTION|>--- conflicted
+++ resolved
@@ -1,5 +1,5 @@
 """This is the core of the genetic algorith (GA) used for optimization.
-It uses the *NSGA-II <https://www.sciencedirect.com/science/article/pii/S1877705811022466>`_
+It uses the `NSGA-II <https://www.sciencedirect.com/science/article/pii/S1877705811022466>`_
 algorithm for multi-objective optimization of smooth components.
 
 **********
@@ -109,18 +109,17 @@
 No plot will be shown.
 If only one individual is valid, the population is filled up with random individuals.
 
-<<<<<<< HEAD
 Gradient ascent
 ---------------
 The solutions of the GA are pareto-optimal, but may not be at a local optimum.
-Although new configurations to evaluate are searched near the current ones,
+Although new configurations to be evaluated are searched near the current ones,
 it is not guaranteed to find slight improvements.
 This is especially true if there are many dimensions to search
 and the change is is in only one dimension.
 The chance to happen upon this single improvement is in
 inverse proportion to the number of attribute variations.
 
-Therefore, the "post_processing" option exists to follow the
+Therefore, the *post_processing* option exists to follow the
 fitness gradient for each solution after the GA has finished.
 We assume that each attribute is independent of each other.
 All solutions improve the same attribute at the same time.
@@ -131,11 +130,11 @@
 we first have to find the gradient.
 This is done by going one *val_step* in positive and negative direction.
 These new children are then evaluated. Depending on the domination,
-the gradient may be +*val_step*, -*val_step* or 0 (parent is optimal).
+the gradient may be *+val_step*, -*val_step* or 0 (parent is optimal).
 Then, this gradient is followed until the child shows no improvement.
 After all solutions have found their optimum for this attribute,
 the next attribute is varied.
-=======
+
 Plotting
 --------
 To visualize the current progress,
@@ -165,7 +164,6 @@
 
 Sending None through the pipe makes the process show the plot until the user closes it.
 This blocks the process, so no new data is received, but user events are still processed.
->>>>>>> d8cdf5fd
 """
 
 import multiprocessing as mp
@@ -527,7 +525,7 @@
                     # redraw plot with new data
                     self.points, = self.ax.plot(f1_vals, f2_vals, '.b')
                     # new title and labels
-                    plt.title('Front for Generation #{}'.format(data["gen"]), {'zorder': 1})
+                    plt.title(data.get("title", "Pareto front"), {'zorder': 1})
                     plt.xlabel(self.objective_names[0])
                     plt.ylabel(self.objective_names[1])
                     self.fig.canvas.draw()
@@ -889,19 +887,8 @@
             # no more changes in any solution for this AV: change next AV
 
             # show current pareto front in plot
-            if self.plot_progress:
-                f1_vals = [r.fitness[0] for r in new_result]
-                f2_vals = [r.fitness[1] for r in new_result]
-                self.ax.clear()
-                self.ax.plot(f1_vals, f2_vals, '.b')
-                plt.title('Front after gradient descending AV #{}'.format(av_idx+1))
-                plt.xlabel(self.objective_names[0])
-                plt.ylabel(self.objective_names[1])
-                plt.draw()
-                plt.pause(0.1)
-
-            # if self.plot_progress and self.plot_process.is_alive():
-                # self.plot_pipe_tx.send({'title': 'Front after gradient descending AV #{}'.format(av_idx+1), 'values': new_result})
+            if self.plot_progress and self.plot_process.is_alive():
+                self.plot_pipe_tx.send({'title': 'Front after gradient descending AV #{}'.format(av_idx+1), 'values': new_result})
 
         return new_result
 
@@ -1013,7 +1000,7 @@
 
             # show current pareto front in plot
             if self.plot_progress and self.plot_process.is_alive():
-                self.plot_pipe_tx.send({'gen': gen+1, 'values': result})
+                self.plot_pipe_tx.send({'title': 'Front for Generation #{}'.format(gen + 1), 'values': result})
 
             self.population = [self.population[i] for i in pop_idx]
 
