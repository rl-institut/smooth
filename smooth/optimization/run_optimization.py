--- conflicted
+++ resolved
@@ -10,14 +10,9 @@
 
 
 class AttributeVariation:
-<<<<<<< HEAD
-    # Class that contain all information about an attribute varied by the genetic algorithm.
-    # recommended attributes: comp_name, comp_attribute, val_min, val_max
-=======
     # Class that contain all information about the attribute that is varied by
     # the genetic algorithm.
     # Recommended attributes: comp_name, comp_attribute, val_min, val_max
->>>>>>> 83dbbbaf
     def __init__(self, iterable=(), **kwargs):
         self.__dict__.update(iterable, **kwargs)
 
@@ -66,7 +61,6 @@
             (self.fitness[0] > other.fitness[0] and self.fitness[1] > other.fitness[1]) or
             (self.fitness[0] >= other.fitness[0] and self.fitness[1] > other.fitness[1]) or
             (self.fitness[0] > other.fitness[0] and self.fitness[1] >= other.fitness[1]))
-<<<<<<< HEAD
 
 
 def sort_by_values(n, values):
@@ -74,18 +68,6 @@
     return [i for e, i in sorted((e, i) for i, e in enumerate(values))][:n]
 
 
-=======
-
-# sort values, return list of indices with max size n
-
-
-def sort_by_values(n, values):
-    return [i for e, i in sorted((e, i) for i, e in enumerate(values))][:n]
-
-# NSGA-II's fast non dominated sort
-
-
->>>>>>> 83dbbbaf
 def fast_non_dominated_sort(p):
     # NSGA-II's fast non dominated sort
     S = [[]]*len(p)
@@ -121,11 +103,6 @@
     front.pop(len(front) - 1)
     return front
 
-<<<<<<< HEAD
-=======
-# calculate crowding distance
-
->>>>>>> 83dbbbaf
 
 def CDF(values1, values2, n):
     # calculate crowding distance
@@ -144,30 +121,16 @@
                                      values2[sorted2[k-1]])/(max(values2)-min(values2))
     return distance
 
-<<<<<<< HEAD
 
 def crossover(parent1, parent2):
     # crossover between two parents
     # Selects random (independent) genes from one parent or the other
-=======
-# crossover between two parents
-# Selects random (independent) genes from one parent or the other
-
-
-def crossover(parent1, parent2):
->>>>>>> 83dbbbaf
     child = Individual([gene for gene in parent1])  # copy parent1
     for gene_idx, gene in enumerate(parent2):
         if random.random() < 0.5:
             child[gene_idx] = gene
     return child
 
-<<<<<<< HEAD
-=======
-# mutate parent
-# mutates a random number of genes around original value, within variation
-
->>>>>>> 83dbbbaf
 
 def mutate(parent, attribute_variation):
     # mutate parent
@@ -202,13 +165,6 @@
     global _objectives
     _objectives = f
 
-<<<<<<< HEAD
-=======
-# compute fitness for one individual
-# called async -> copies of individual and model given
-# program makes computer freeze when this is a class function?
-
->>>>>>> 83dbbbaf
 
 def fitness_function(index, individual, model, attribute_variation):
     # compute fitness for one individual
@@ -360,14 +316,9 @@
             result = [(self.population[i].values, self.population[i].fitness) for i in FNDS[0]]
 
             # print info of current pareto front
-<<<<<<< HEAD
             print("The best front for Generation number {} / {} is".format(
                 gen+1, self.n_generation)
             )
-=======
-            print("The best front for Generation number {} / {} is"
-                  .format(gen+1, self.n_generation))
->>>>>>> 83dbbbaf
             for i, v in enumerate(FNDS[0]):
                 print(i, self.population[v], self.population[v].fitness)
             print("\n")
