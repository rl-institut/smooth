"""This is the core of the genetic algorith (GA) used for optimization.
It uses the `NSGA-II <https://www.sciencedirect.com/science/article/pii/S1877705811022466>`_
algorithm for multi-objective optimization of smooth components.

**********
How to use
**********
To use, call run_optimzation with a configuration dictionary and your smooth model.
You will receive a list of :class:`Individual` in return. These individuals are
pareto-optimal in regard to the given objective functions (limited to two functions).

An example configuration can be seen in smooth/example/run_optimization_example.py.

Objective functions
-------------------
You may specify your custom objective functions for optimization.
These should be lambdas that take the result from run_smooth and return a value.
Keep in mind that this algorithm always tries to maximize.
In order to minimize a value, return the negative value.

Example 1: maximize *power_max* of the first component::

    lambda x: x[0].power_max

Example 2: minimize the annual costs::

    lambda x: -sum([component.results['annuity_total'] for component in x])

Result
------
After the given number of generations or aborting, the result is printed to the terminal.
All individuals currently on the pareto front are returned in a list.
Their `values` member contain the component attribute values in the order
given by the `attribute_variation` dictionary from the optimization params.
In addition, when `SAVE_ALL_SMOOTH_RESULTS` was set to True, the `smooth_result`
member of each individual contains the value returned by run_smooth.

.. warning::
    Using SAVE_ALL_SMOOTH_RESULTS and writing the result
    to a file will generally lead to a large file size.

**************
Implementation
**************
Like any GA, this implementation simulates a population which converges
to an optimal solution over multiple generations.
As there are multiple objectives, the solution takes the form of a pareto-front,
where no solution is dominated by another while maintaining distance to each other.
We take care to compute each individual configuration only once.
The normal phases of a GA still apply:

* selection
* crossover
* mutation

Population initialisation
-------------------------
At the start, a population is generated.
The size of the population must be declared (`population_size`).
Each component attribute to be varied in the smooth_model corresponds
to a gene in an individual. The genes are initialized randomly with a uniform
distribution between the minimum and maximum value of its component attribute.
These values may adhere to a step size (*val_step* in :class:`AttributeVariation`).

Selection
---------
We compute the fitness of all individuals in parallel.
You must set `n_core` to specify how many threads should be active at the same time.
This can be either a number or 'max' to use all virtual cores on your machine.
The fitness evaluation follows these steps:

#. change your smooth model according to the individual's component attribute values
#. run smooth
#. on success, compute the objective functions using the smooth result. \
These are the fitness values. On failure, print the error
#. update the master individual on the main thread with the fitness values
#. update the reference in the dictionary containing all evaluated individuals

After all individuals in the current generation have been evaluated,
they are sorted into tiers by NSGA-II fast non-dominated sorting algorithm.
Only individuals on the pareto front are retained,
depending on their distance to their neighbors.
The parent individuals stay in the population, so they can appear in the pareto front again.

Crossover
---------
These individuals form the base of the next generation, they are parents.
For each child in the next generation, genes from two randomly selected parents
are taken (uniform crossover of independent genes).

Mutation
--------
After crossover, each child has a random number of genes mutated.
The mutated value is around the original value, taken from a normal distribution.
Special care must be taken to stay within the component atrribute's range
and to adhere to a strict step size.

After crossover and mutation, we check that this individual's gene sequence
has not been encountered before (as this would not lead to new information
and waste computing time). Only then is it admitted into the new generation.

Special cases
-------------
We impose an upper limit of 1000 * `population_size` on the number of tries to
find new children. This counter is reset for each generation. If it is exceeded
and no new gene sequences have been found, the algorithm aborts and returns the current result.

<<<<<<< HEAD
The algorithm will also abort if no individuals had a valid smooth result.
This can only happen in the first generation.

The parent individuals stay in the population, so they can appear in the pareto front again.

Plotting
--------
To visualize the current progress,
you can set the *plot_progress* simulation parameter to True.
This will show the current pareto front in a pyplot window.
You can mouse over the points to show the configuration and objective values.
To keep the computation running in the background (non-blocking plots)
while listening for user events, the plotting runs in its own process.

On initialisation, a one-directional pipe is established to send data
from the main computation to the plotting process.
The process is started right at the end of the initialisation.
It needs the attribute variations and objective names for hover info and axes labels.
It also generates a multiprocessing event which checks if the process shall be stopped.

In the main loop of the process, the pipe is checked for any new data.
This incorporates a timeout to avoid high processor usage.
If new data is available, the old plot is cleared
(along with any annotations, labels and titles) and redrawn from scratch.
In any case, the window listens for a short time for user input events like mouseover.
Window close is a special event which stops the process,
but not the computation (as this runs in the separate main process).

When hovering with thhe mouse pointer over a point in the pareto front,
an annotation is built with the info of the :class:`Individual`.
The annotation is removed when leaving the point.

Sending None through the pipe makes the process show the plot until the user closes it.
This blocks the process, so no new data is received, but user events are still processed.
=======
In case no individuals have a valid smooth result, an entirely new population is generated.
No plot will be shown.
If only one individual is valid, the population is filled up with random individuals.
>>>>>>> 6fb9ae50
"""

import multiprocessing as mp
from tkinter import TclError
import random
import matplotlib.pyplot as plt  # only needed when plot_progress is set
import dill

from smooth import run_smooth

# import traceback
# def tb(e):
# traceback.print_exception(type(e), e, e.__traceback__)


class AttributeVariation:
    """Class that contains all information about an attribute that is varied by the genetic algorithm

    :param comp_name: name of component that gets varied
    :type comp_name: string
    :param comp_attribute: component attribute that gets varied
    :type comp_attribute: string
    :param val_min: minimum value of component attribute
    :type val_min: number
    :param val_max: maximum value of component attribute (inklusive)
    :type val_max: number
    :param val_step: step size of component attribute
    :type val_step: number, optional
    :var num_steps: number of steps if *val_step* is set and not zero
    :type num_steps: int
    :raises: AssertionError when any non-optional parameter is missing or *val_step* is negative
    """
    def __init__(self, iterable=(), **kwargs):
        self.val_step = None
        self.__dict__.update(iterable, **kwargs)
        assert hasattr(self, "comp_name"), "comp_name missing"
        assert hasattr(self, "comp_attribute"), "{}: comp_attribute missing".format(self.comp_name)
        assert hasattr(
            self, "val_min"), "{} - {}: val_min missing".format(self.comp_name, self.comp_attribute)
        assert hasattr(
            self, "val_max"), "{} - {}: val_max missing".format(self.comp_name, self.comp_attribute)

        if self.val_step == 0:
            print("{} - {}: ignore val_step".format(self.comp_name, self.comp_attribute))
        if self.val_step:
            assert self.val_step >= 0, "{} - {}: val_step < 0".format(
                self.comp_name, self.comp_attribute)
            self.num_steps = int((self.val_max - self.val_min)/self.val_step) + 1


class Individual:
    """ Class for individuals evaluated by the genetic algorithm

    :param values: attribute values (individual configuration)
    :type values: list
    :var values: given values
    :var fitness: fitness values depending on objective functions
    :type fitness: tuple
    :var smooth_result: result from `run_smooth`
    """
    class IndividualIterator:
        """Class to iterate over gene values.

        """
        def __init__(self, individual):
            self._idx = 0
            self.individual = individual

        def __next__(self):
            try:
                return self.individual.values[self._idx]
            except IndexError:
                raise StopIteration
            finally:
                self._idx += 1

    values = None           # list. Take care when copying.
    fitness = None          # tuple
    smooth_result = None    # result of run_smooth

    def __init__(self, values):
        self.values = values

    def __str__(self):
        return str(self.values)

    # enable iteration over values
    def __iter__(self):
        return self.IndividualIterator(self)

    def __len__(self):
        return len(self.values)

    # access values directly
    def __getitem__(self, idx):
        return self.values[idx]

    def __setitem__(self, idx, value):
        self.values[idx] = value

    def dominates(self, other):
        """Define dominance between individuals

        :param other: individual for comparison
        :type other: :class:`Individual`
        :return: True if both fitness values are greater or
            one is greater while the other is equal. False otherwise.
        :rtype: boolean
        """
        return (
            (self.fitness[0] > other.fitness[0] and self.fitness[1] > other.fitness[1]) or
            (self.fitness[0] >= other.fitness[0] and self.fitness[1] > other.fitness[1]) or
            (self.fitness[0] > other.fitness[0] and self.fitness[1] >= other.fitness[1]))


def sort_by_values(n, values):
    """Sort values

    :param values: values to sort
    :type values: iterable
    :param n: maximum number of returned values
    :type n: int
    :return: list of indices that correspond to the values sorted in ascending order, `n` maximum
    :rtype: list
    """
    return [i for e, i in sorted((e, i) for i, e in enumerate(values))][:n]


def fast_non_dominated_sort(p):
    """NSGA-II's fast non dominated sort

    :param p: values to sort
    :type p: iterable
    :return: indices of values sorted into their domination ranks
    :rtype: list of lists of indices
    """
    S = [[]]*len(p)
    front = [[]]
    n = [0]*len(p)
    rank = [0]*len(p)

    # build domination tree
    for i in range(0, len(p)):
        for j in range(0, len(p)):
            if p[i].dominates(p[j]) and j not in S[i]:
                S[i].append(j)
            elif p[j].dominates(p[i]):
                n[i] += 1
        if n[i] == 0:
            rank[i] = 0
            if i not in front[0]:
                front[0].append(i)

    i = 0
    while(len(front[i]) > 0):
        Q = []
        for p in front[i]:
            for q in S[p]:
                n[q] -= 1
                if n[q] == 0:
                    rank[q] = i+1
                    if q not in Q:
                        Q.append(q)
        i = i+1
        front.append(Q)

    front.pop(len(front) - 1)
    return front


def CDF(values1, values2, n):
    """Calculate crowding distance

    :param values1: values in first dimension
    :type values1: iterable
    :param values2: values in second dimension
    :type values2: iterable
    :param n: maximum number of values
    :type n: int
    :return: `n` crowding distance values
    :rtype: list
    """
    distance = [0]*n
    sorted1 = sort_by_values(n, values1)
    sorted2 = sort_by_values(n, values2)
    distance[0] = 1e100  # border
    distance[-1] = 1e100
    if max(values1) == min(values1) or max(values2) == min(values2):
        return [1e100]*n
    for k in range(1, n-1):
        distance[k] = distance[k] + (values1[sorted1[k+1]] -
                                     values2[sorted1[k-1]])/(max(values1)-min(values1))
    for k in range(1, n-1):
        distance[k] = distance[k] + (values1[sorted2[k+1]] -
                                     values2[sorted2[k-1]])/(max(values2)-min(values2))
    return distance


def crossover(parent1, parent2):
    """Uniform crossover between two parents
        Selects random (independent) genes from one parent or the other

    :param parent1: First parent
    :type parent1: :class:`Individual`
    :param parent2: Second parent
    :type parent2: :class:`Individual`
    :return: Crossover between parents
    :rtype: :class:`Individual`
    """
    child = Individual([gene for gene in parent1])  # copy parent1
    for gene_idx, gene in enumerate(parent2):
        if random.random() < 0.5:
            child[gene_idx] = gene
    return child


def mutate(parent, attribute_variation):
    """Mutate a random number of parent genes around original value, within variation

    :param parent: parent individual
    :type parent: :class:`Individual`
    :param attribute_variation: AV for all genes in parent
    :type attribute_variation: list of :class:`AttributeVariation`
    :return: child with some parent genes randomly mutated
    :rtype: :class:`Individual`
    """
    # copy parent genes
    child = Individual([gene for gene in parent])
    # change between one and all genes of parent
    num_genes_to_change = random.randint(1, len(child))
    # get indices of genes to change
    genes_to_change = random.sample(range(len(child)), num_genes_to_change)
    for mut_gene_idx in genes_to_change:
        value = child[mut_gene_idx]
        # compute smallest distance to min/max of attribute
        val_min = attribute_variation[mut_gene_idx].val_min
        val_max = attribute_variation[mut_gene_idx].val_max
        delta_min = value - val_min
        delta_max = val_max - value
        delta = min(delta_min, delta_max)
        # sigma influences spread of random numbers
        # try to keep between min and max of attribute
        sigma = delta / 3 if delta > 0 else 1
        # get new value within normal distribution around current value
        value = random.gauss(value, sigma)
        if attribute_variation[mut_gene_idx].val_step:
            # quantized value
            step = attribute_variation[mut_gene_idx].val_step
            value = round(delta_min / step) * step + val_min
        # clip value to bounds
        value = min(max(value, val_min), val_max)
        child[mut_gene_idx] = value
    return child


def fitness_function(
        index, individual,
        model,
        attribute_variation,
        dill_objectives,
        save_results=False):
    """Compute fitness for one individual
        Called async: copies of individual and model given

    :param index: index within population
    :type index: int
    :param individual: individual to evaluate
    :type individual: :class:`Individual`
    :param model: smooth model
    :type model: dict
    :param attribute_variation: attribute variations
    :type attribute_variation: list of :class:`AttributeVariation`
    :param dill_objectives: objective functions
    :type dill_objectives: tuple of lambda-functions pickled with dill
    :param save_results: save smooth result in individual?
    :type save_results: boolean
    :return: index, modified individual with fitness (None if failed)
        and smooth_result (none if not save_results) set
    :rtype: tuple(int, :class:`Individual`)
    """
    # update (copied) oemof model
    for i, av in enumerate(attribute_variation):
        model['components'][av.comp_name][av.comp_attribute] = individual[i]

    # Now that the model is updated according to the genes given by the GA, run smooth
    try:
        smooth_result = run_smooth(model)[0]
        individual.smooth_result = smooth_result if save_results else None
        # update fitness with given objective functions
        objectives = dill.loads(dill_objectives)
        individual.fitness = tuple(f(smooth_result) for f in objectives)

    except Exception as e:
        # The smooth run failed.The fitness score remains None.
        print('Evaluation canceled ({})'.format(str(e)))
    return index, individual


class PlottingProcess(mp.Process):
    """Process for plotting the intermediate results

    Data is sent through (onedirectional) pipe.
    It should be a dictionary containing "values" (array of :class:`Individual`)
    and "gen" (current generation number, displayed in title).
    Send None to stop listening for new data and block the Process by showing the plot.
    After the user closes the plot, the process returns and can be joined.

    :param pipe: data transfer channel
    :type pipe: `multiprocessing pipe \
<https://docs.python.org/3/library/multiprocessing.html#multiprocessing.Pipe>`_
    :param attribute_variation: AV of :class:`Optimization`
    :type attribute_variation: list of :class:`AttributeVariation`
    :param objective_names: descriptive names of :class:`Optimization` objectives
    :type objective_names: list of strings
    :var exit_flag: Multiprocessing event signalling process should be stopped
    :var fig: figure for plotting
    :var ax: current graphic axis for plotting
    :var points: plotted results or None
    :var annot: current annotation or None
    """
    def __init__(self):
        self.exit_flag = mp.Event()
        self.exit_flag.clear()

    def main(self):
        """Main plotting thread

        Loops while exit_flag is not set and user has not closed window.
        Checks periodically for new data to be displayed.
        """

        # start of main loop: no results yet
        plt.title("Waiting for first results...")

        # loop until exit signal
        while not self.exit_flag.is_set():
            # poll with timeout (like time.sleep)
            while self.pipe.poll(0.1):
                # something in pipe
                data = self.pipe.recv()
                if data is None:
                    # special case
                    plt.title("Finished!")
                    # block process until user closes window
                    plt.show()
                    # exit process
                    return
                else:
                    # process sent data
                    # save sent results to show in annotation later
                    self.values = data["values"]
                    # use abs(r[]) to display positive values
                    f1_vals = [r.fitness[0] for r in data["values"]]
                    f2_vals = [r.fitness[1] for r in data["values"]]
                    # reset figure
                    self.ax.clear()
                    # redraw plot with new data
                    self.points, = self.ax.plot(f1_vals, f2_vals, '.b')
                    # new title and labels
                    plt.title('Front for Generation #{}'.format(data["gen"]), {'zorder': 1})
                    plt.xlabel(self.objective_names[0])
                    plt.ylabel(self.objective_names[1])
                    self.fig.canvas.draw()
            try:
                # redraw plot, capture events
                plt.pause(0.1)
            except TclError:
                # window may have been closed: exit process
                return
        # exit signal sent: stop process
        return

    def handle_close(self, event):
        """Called when user closes window

        Signal main loop that process should be stopped.
        """
        self.exit_flag.set()

    def hover(self, event):
        """Called when user hovers over plot.

        Checks if user hovers over point. If so, delete old annotation and
        create new one with relevant info from all Indivdiuals corresponding to this point.
        If user does not hover over point, remove annotation, if any.
        """
        if self.points and event.inaxes == self.ax:
            # results shown, mouse within plot: get event info
            # cont: any points hovered?
            # ind:  list of points hovered
            cont, ind = self.points.contains(event)
            ind = ind["ind"]

            if cont:
                # points hovered
                # get all point coordinates
                x, y = self.points.get_data()
                text = []
                for idx in ind:
                    # loop over points hovered
                    ind_text = ""
                    max_line_len = 0
                    # list all attribute variations with name and value
                    for av_idx, av in enumerate(self.attribute_variation):
                        line = "{}.{}: {}\n".format(
                            av.comp_name,
                            av.comp_attribute,
                            self.values[idx][av_idx])
                        ind_text += line
                        max_line_len = max(max_line_len, len(line))
                    # separator line
                    ind_text += '-'*max_line_len + "\n"
                    # list all objectives with name and value
                    for obj_idx, obj in enumerate(self.objective_names):
                        ind_text += "{}: {}\n".format(obj, self.values[idx].fitness[obj_idx])
                    text.append(ind_text)
                text = "\n".join(text)

                # remove old annotation
                if self.annot:
                    self.annot.remove()

                # create new annotation
                self.annot = self.ax.annotate(
                    text,
                    xy=(x[ind[0]], y[ind[0]]),
                    xytext=(-20, 20),
                    textcoords="offset points",
                    bbox=dict(boxstyle="round", fc="w"),
                    arrowprops={'arrowstyle': "-"},
                    annotation_clip=False)
                # self.annot.get_bbox_patch().set_alpha(0.4)
                self.fig.canvas.draw()
            elif self.annot and self.annot.get_visible():
                # no point hovered, but annotation present: remove annotation
                self.annot.remove()
                self.annot = None
                self.fig.canvas.draw()

    def __call__(self, pipe, attribute_variation, objective_names):
        """Process entry point.

        Set up plotting window, necessary variables and callbacks, call main loop.
        """
        self.pipe = pipe
        self.attribute_variation = attribute_variation
        self.objective_names = objective_names
        self.fig, self.ax = plt.subplots()
        self.points = None
        self.annot = None
        self.fig.canvas.mpl_connect('close_event', self.handle_close)
        self.fig.canvas.mpl_connect("motion_notify_event", self.hover)
        self.main()


class Optimization:
    """Main optimization class to save GA parameters

    :param n_core: number of threads to use.
        May be 'max' to use all (virtual) cores
    :type n_core: int or 'max'
    :param n_generation: number of generation to run
    :type n_generation: int
    :param population_size: number of new children per generation.
        The actual size of the population may be higher -
        however, each individual is only evaluated once
    :type population_size: int
    :param attribute_variation: attribute variation information that will be used by the GA
    :type attribute_variation: list of dicts, see :class:`AttributeVariation`
    :param model: smooth model
    :type model: dict
    :param objectives: multi-objectives to optimize.
        These functions take the result from `run_smooth` and return a float.
        Positive sign maximizes, negative sign minimizes.
        Defaults to minimizing annual costs and emissions
    :type objectives: 2-tuple of lambda functions
    :param objective_names: descriptive names for optimization functions.
        Defaults to ('costs', 'emissions')
    :type objective_names: 2-tuple of strings, optional
    :param plot_progress: plot current pareto front. Defaults to False
    :type plot_progress: boolean, optional
    :param SAVE_ALL_SMOOTH_RESULTS: save return value of `run_smooth`
        for all evaluated individuals.
        **Warning!** When writing the result to file,
        this may greatly increase the file size. Defaults to False
    :type SAVE_ALL_SMOOTH_RESULTS: boolean, optional
    :var population: current individuals
    :type population: list of Individual
    :var evaluated: keeps track of evaluated individuals to avoid double computation
    :type evaluated: dict with fingerprint of individual->:class:`Individual`
    :var ax: current figure handle for plotting
    :type ax: pyplot Axes
    :raises: `AttributeError` or `AssertionError` when required argument is missing or wrong
    """

    def __init__(self, iterable=(), **kwargs):

        # set defaults
        self.plot_progress = False
        self.SAVE_ALL_SMOOTH_RESULTS = False

        # objective functions: tuple with lambdas
        # negative sign for minimizing
        # defaults to minimum of annual costs and emissions
        self.objectives = (
            lambda x: -sum([c.results["annuity_total"] for c in x]),
            lambda x: -sum([c.results["annual_total_emissions"] for c in x]),
        )
        # objective names for plotting
        self.objective_names = ('costs', 'emissions')

        # set parameters from args
        self.__dict__.update(iterable, **kwargs)

        # how many CPU cores to use
        try:
            assert(self.n_core)
        except (AssertionError, AttributeError):
            print("No CPU count (n_core) given. Using all cores.")
            self.n_core = mp.cpu_count()
        if self.n_core == "max":
            self.n_core = mp.cpu_count()

        # population size
        try:
            assert(self.population_size)
        except (AssertionError, AttributeError):
            raise AssertionError("No population size given")

        # number of generations to run
        # TODO run until no more change?
        try:
            assert(self.n_generation)
        except (AssertionError, AttributeError):
            raise AssertionError("Number of generations not set")

        # attribute variation
        try:
            assert(self.attribute_variation)
        except (AssertionError, AttributeError):
            raise AssertionError("No attribute variation given")
        self.attribute_variation = [AttributeVariation(av) for av in self.attribute_variation]

        # oemof model to solve
        try:
            assert(self.model)
        except (AssertionError, AttributeError):
            raise AssertionError("No model given.")

        # objectives
        assert len(self.objectives) == 2, "Need exactly two objective functions"
        assert len(self.objectives) == len(
            self.objective_names), "Objective names don't match objective functions"

        # Init population with random values between attribute variation (val_max inclusive)
        self.population = []
        self.evaluated = {}

        # plot intermediate results?
        if self.plot_progress:
            # set up plotting process with unidirectional pipe
            plot_pipe_rx, self.plot_pipe_tx = mp.Pipe(duplex=False)
            self.plot_process = mp.Process(
                target=PlottingProcess(),
                args=(plot_pipe_rx, self.attribute_variation, self.objective_names))
            self.plot_process.start()

    def err_callback(self, err_msg):
        """Async error callback

        :param err_msg: error message to print
        :type err_msg: string
        """
        print('Callback error at parallel computing! The error message is: {}'.format(err_msg))

    def set_fitness(self, result):
        """Async success callback
            Update master individual in population and `evaluated` dictionary

        :param result: result from fitness_function
        :type result: tuple(index, :class:`Individual`)
        """
        self.population[result[0]] = result[1]
        self.evaluated[str(result[1])] = result[1]

    def compute_fitness(self):
        """Compute fitness of every individual in `population` with `n_core` worker threads.
        Remove invalid indivuals from `population`
        """
        # open n_core worker threads
        pool = mp.Pool(processes=self.n_core)
        # set objective functions for each worker
        dill_objectives = dill.dumps(self.objectives)
        for idx, ind in enumerate(self.population):
            if ind.fitness is None:  # not evaluated yet
                pool.apply_async(
                    fitness_function,
                    (idx, ind, self.model, self.attribute_variation,
                        dill_objectives, self.SAVE_ALL_SMOOTH_RESULTS),
                    callback=self.set_fitness,
                    error_callback=self.err_callback  # tb
                )
        pool.close()
        pool.join()
        # filter out individuals with invalid fitness values
        self.population = list(
            filter(lambda ind: ind is not None and ind.fitness is not None, self.population))

    def run(self):
        """Main GA function

        :return: pareto-optimal configurations
        :rtype: list of :class:`Individual`
        """

        random.seed()  # init RNG

        print('\n+++++++ START GENETIC ALGORITHM +++++++')
        print('The optimization parameters chosen are:')
        print('  population_size: {}'.format(self.population_size))
        print('  n_generation:    {}'.format(self.n_generation))
        print('  n_core:          {}'.format(self.n_core))
        print('+++++++++++++++++++++++++++++++++++++++\n')

        result = []

        for gen in range(self.n_generation):

            # generate offspring
            children = []

            # only children not seen before allowed in population
            # set upper bound for maximum number of generated children
            # population may not be pop_size big (invalid individuals)
            for tries in range(1000 * self.population_size):
                if (len(children) == self.population_size):
                    # population full (pop_size new individuals)
                    break

                # get random parents from pop_size best results
                try:
                    [parent1, parent2] = random.sample(self.population, 2)
                    # crossover and mutate parents
                    child = mutate(crossover(parent1, parent2), self.attribute_variation)
                except ValueError:
                    # not enough parents left / initial generation: generate random configuration
                    individual = []
                    for av in self.attribute_variation:
                        if av.val_step:
                            value = random.randrange(0, av.num_steps) * av.val_step + av.val_min
                        else:
                            value = random.uniform(av.val_min, av.val_max)
                        individual.append(value)
                    child = Individual(individual)

                # check if child configuration has been seen before
                fingerprint = str(child)
                if fingerprint not in self.evaluated:
                    # child config not seen so far
                    children.append(child)
                    # block, so not in population again
                    self.evaluated[fingerprint] = None
            else:
                print("Warning: number of retries exceeded. \
{} new configurations generated.".format(len(children)))

            if len(children) == 0:
                # no new children could be generated
                print("Aborting.")
                break

            # New population generated (parents + children)
            self.population += children

            # evaluate generated population
            self.compute_fitness()

            if len(self.population) == 0:
                # no configuration  was successful
                print("No individuals left. Building new population.")
                continue

            # sort population by fitness
            f1_vals2 = [i.fitness[0] for i in self.population]
            f2_vals2 = [i.fitness[1] for i in self.population]
            FNDS = fast_non_dominated_sort(self.population)
            CDF_values = [CDF(f1_vals2, f2_vals2, len(NDS)) for NDS in FNDS]

            # select individuals on pareto front, depending on fitness and distance
            pop_idx = []
            for i in range(0, len(FNDS)):
                FNDS2 = [FNDS[i].index(FNDS[i][j]) for j in range(0, len(FNDS[i]))]
                front22 = sort_by_values(len(FNDS2), CDF_values[i])
                front = [FNDS[i][front22[j]] for j in range(0, len(FNDS[i]))]
                front.reverse()
                pop_idx += [v for v in front[:self.population_size-len(pop_idx)]]
                if (len(pop_idx) == self.population_size):
                    break

            # save pareto front
            # values/fitness tuples for all non-dominated individuals
            result = [self.population[i] for i in FNDS[0]]

            # print info of current pareto front
            print("The best front for Generation # {} / {} is".format(
                gen+1, self.n_generation))
            for i, v in enumerate(FNDS[0]):
                print(i, self.population[v], self.population[v].fitness)
            print("\n")

            # show current pareto front in plot
            if self.plot_progress and self.plot_process.is_alive():
                self.plot_pipe_tx.send({'gen': gen+1, 'values': result})

            self.population = [self.population[i] for i in pop_idx]

            # next generation

        print('\n+++++++ GENETIC ALGORITHM FINISHED +++++++')
        for i, attr in enumerate(self.attribute_variation):
            print(' {} - {}'.format(
                attr.comp_name, attr.comp_attribute))
        result.sort(key=lambda v: -v.fitness[0])
        for i, v in enumerate(result):
            print(i, v.values, " -> ", dict(zip(self.objective_names, v.fitness)))
        print('+++++++++++++++++++++++++++++++++++++++++++\n')

        if self.plot_progress and self.plot_process.is_alive():
            self.plot_pipe_tx.send(None)    # stop drawing, show plot
            self.plot_process.join()        # wait until user closes plot

        return result


def run_optimization(opt_config, _model):
    """Entry point for genetic algorithm

    :param opt_config: Optimization parameters.
        May have separate `ga_params` dictionary or define parameters directly.
        See :class:`Optimization`.
    :type opt_config: dict
    :param _model: smooth model
    :type _model: dict or list (legacy)
    :return: pareto-optimal configurations
    :rtype: list of :class:`Individual`
    """
    # save GA params directly in config
    opt_config.update(opt_config.pop("ga_params", dict))
    if isinstance(_model["components"], list):
        # simplify oemof model: instead of components array, have dict with component names as key
        _names = [c.pop("name") for c in _model["components"]]
        _model.update({'components': dict(zip(_names, _model["components"]))})
    # save oemof model in config
    opt_config.update({"model": _model})
    # run GA
    return Optimization(opt_config).run()<|MERGE_RESOLUTION|>--- conflicted
+++ resolved
@@ -105,11 +105,9 @@
 find new children. This counter is reset for each generation. If it is exceeded
 and no new gene sequences have been found, the algorithm aborts and returns the current result.
 
-<<<<<<< HEAD
-The algorithm will also abort if no individuals had a valid smooth result.
-This can only happen in the first generation.
-
-The parent individuals stay in the population, so they can appear in the pareto front again.
+In case no individuals have a valid smooth result, an entirely new population is generated.
+No plot will be shown.
+If only one individual is valid, the population is filled up with random individuals.
 
 Plotting
 --------
@@ -140,11 +138,6 @@
 
 Sending None through the pipe makes the process show the plot until the user closes it.
 This blocks the process, so no new data is received, but user events are still processed.
-=======
-In case no individuals have a valid smooth result, an entirely new population is generated.
-No plot will be shown.
-If only one individual is valid, the population is filled up with random individuals.
->>>>>>> 6fb9ae50
 """
 
 import multiprocessing as mp
