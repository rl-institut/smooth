"""This is the core of the genetic algorith (GA) used for optimization.
It uses the `NSGA-II <https://www.sciencedirect.com/science/article/pii/S1877705811022466>`_
algorithm for multi-objective optimization of smooth components.

**********
How to use
**********
To use, call run_optimzation with a configuration dictionary and your smooth model.
You will receive a list of :class:`Individual` in return. These individuals are
pareto-optimal in regard to the given objective functions (limited to two functions).

An example configuration can be seen in smooth/example/run_optimization_example.py.

Objective functions
-------------------
You may specify your custom objective functions for optimization.
These should be lambdas that take the result from run_smooth and return a value.
Keep in mind that this algorithm always tries to maximize.
In order to minimize a value, return the negative value.

Example 1: maximize *power_max* of the first component::

    lambda x: x[0].power_max

Example 2: minimize the annual costs::

    lambda x: -sum([component.results['annuity_total'] for component in x])

Result
------
After the given number of generations or aborting, the result is printed to the terminal.
All individuals currently on the pareto front are returned in a list.
Their `values` member contain the component attribute values in the order
given by the `attribute_variation` dictionary from the optimization params.
In addition, when `SAVE_ALL_SMOOTH_RESULTS` was set to True, the `smooth_result`
member of each individual contains the value returned by run_smooth.

.. warning::
    Using SAVE_ALL_SMOOTH_RESULTS and writing the result
    to a file will generally lead to a large file size.

**************
Implementation
**************
Like any GA, this implementation simulates a population which converges
to an optimal solution over multiple generations.
As there are multiple objectives, the solution takes the form of a pareto-front,
where no solution is dominated by another while maintaining distance to each other.
We take care to compute each individual configuration only once.
The normal phases of a GA still apply:

* selection
* crossover
* mutation

Population initialisation
-------------------------
At the start, a population is generated.
The size of the population must be declared (`population_size`).
Each component attribute to be varied in the smooth_model corresponds
to a gene in an individual. The genes are initialized randomly with a uniform
distribution between the minimum and maximum value of its component attribute.
These values may adhere to a step size (*val_step* in :class:`AttributeVariation`).

Selection
---------
We compute the fitness of all individuals in parallel.
You must set `n_core` to specify how many threads should be active at the same time.
This can be either a number or 'max' to use all virtual cores on your machine.
The fitness evaluation follows these steps:

#. change your smooth model according to the individual's component attribute values
#. run smooth
#. on success, compute the objective functions using the smooth result. \
These are the fitness values. On failure, print the error
#. update the master individual on the main thread with the fitness values
#. update the reference in the dictionary containing all evaluated individuals

After all individuals in the current generation have been evaluated,
they are sorted into tiers by NSGA-II fast non-dominated sorting algorithm.
Only individuals on the pareto front are retained,
depending on their distance to their neighbors.
The parent individuals stay in the population, so they can appear in the pareto front again.

Crossover
---------
These individuals form the base of the next generation, they are parents.
For each child in the next generation, genes from two randomly selected parents
are taken (uniform crossover of independent genes).

Mutation
--------
After crossover, each child has a random number of genes mutated.
The mutated value is around the original value, taken from a normal distribution.
Special care must be taken to stay within the component atrribute's range
and to adhere to a strict step size.

After crossover and mutation, we check that this individual's gene sequence
has not been encountered before (as this would not lead to new information
and waste computing time). Only then is it admitted into the new generation.

Special cases
-------------
We impose an upper limit of 1000 * `population_size` on the number of tries to
find new children. This counter is reset for each generation. If it is exceeded
and no new gene sequences have been found, the algorithm aborts and returns the current result.

In case no individuals have a valid smooth result, an entirely new population is generated.
No plot will be shown.
If only one individual is valid, the population is filled up with random individuals.
"""

from multiprocessing import Pool, cpu_count
import random
import matplotlib.pyplot as plt  # only needed when plot_progress is set
import dill

from smooth import run_smooth

# import traceback
# def tb(e):
# traceback.print_exception(type(e), e, e.__traceback__)


class AttributeVariation:
    """Class that contains all information about an attribute that is varied by the genetic algorithm

    :param comp_name: name of component that gets varied
    :type comp_name: string
    :param comp_attribute: component attribute that gets varied
    :type comp_attribute: string
    :param val_min: minimum value of component attribute
    :type val_min: number
    :param val_max: maximum value of component attribute (inklusive)
    :type val_max: number
    :param val_step: step size of component attribute
    :type val_step: number, optional
    :var num_steps: number of steps if *val_step* is set and not zero
    :type num_steps: int
    :raises: AssertionError when any non-optional parameter is missing or *val_step* is negative
    """
    def __init__(self, iterable=(), **kwargs):
        self.val_step = None
        self.__dict__.update(iterable, **kwargs)
        assert hasattr(self, "comp_name"), "comp_name missing"
        assert hasattr(self, "comp_attribute"), "{}: comp_attribute missing".format(self.comp_name)
        assert hasattr(
            self, "val_min"), "{} - {}: val_min missing".format(self.comp_name, self.comp_attribute)
        assert hasattr(
            self, "val_max"), "{} - {}: val_max missing".format(self.comp_name, self.comp_attribute)

        if self.val_step == 0:
            print("{} - {}: ignore val_step".format(self.comp_name, self.comp_attribute))
        if self.val_step:
            assert self.val_step >= 0, "{} - {}: val_step < 0".format(
                self.comp_name, self.comp_attribute)
            self.num_steps = int((self.val_max - self.val_min)/self.val_step) + 1


class Individual:
    """ Class for individuals evaluated by the genetic algorithm

    :param values: attribute values (individual configuration)
    :type values: list
    :var values: given values
    :var fitness: fitness values depending on objective functions
    :type fitness: tuple
    :var smooth_result: result from `run_smooth`
    """
    class IndividualIterator:
        """Class to iterate over gene values.

        """
        def __init__(self, individual):
            self._idx = 0
            self.individual = individual

        def __next__(self):
            try:
                return self.individual.values[self._idx]
            except IndexError:
                raise StopIteration
            finally:
                self._idx += 1

    values = None           # list. Take care when copying.
    fitness = None          # tuple
    smooth_result = None    # result of run_smooth

    def __init__(self, values):
        self.values = values

    def __str__(self):
        return str(self.values)

    # enable iteration over values
    def __iter__(self):
        return self.IndividualIterator(self)

    def __len__(self):
        return len(self.values)

    # access values directly
    def __getitem__(self, idx):
        return self.values[idx]

    def __setitem__(self, idx, value):
        self.values[idx] = value

    def dominates(self, other):
        """Define dominance between individuals

        :param other: individual for comparison
        :type other: :class:`Individual`
        :return: True if both fitness values are greater or
            one is greater while the other is equal. False otherwise.
        :rtype: boolean
        """
        return (
            (self.fitness[0] > other.fitness[0] and self.fitness[1] > other.fitness[1]) or
            (self.fitness[0] >= other.fitness[0] and self.fitness[1] > other.fitness[1]) or
            (self.fitness[0] > other.fitness[0] and self.fitness[1] >= other.fitness[1]))


def sort_by_values(n, values):
    """Sort values

    :param values: values to sort
    :type values: iterable
    :param n: maximum number of returned values
    :type n: int
    :return: list of indices that correspond to the values sorted in ascending order, `n` maximum
    :rtype: list
    """
    return [i for e, i in sorted((e, i) for i, e in enumerate(values))][:n]


def fast_non_dominated_sort(p):
    """NSGA-II's fast non dominated sort

    :param p: values to sort
    :type p: iterable
    :return: indices of values sorted into their domination ranks
    :rtype: list of lists of indices
    """
    S = [[]]*len(p)
    front = [[]]
    n = [0]*len(p)
    rank = [0]*len(p)

    # build domination tree
    for i in range(0, len(p)):
        for j in range(0, len(p)):
            if p[i].dominates(p[j]) and j not in S[i]:
                S[i].append(j)
            elif p[j].dominates(p[i]):
                n[i] += 1
        if n[i] == 0:
            rank[i] = 0
            if i not in front[0]:
                front[0].append(i)

    i = 0
    while(len(front[i]) > 0):
        Q = []
        for p in front[i]:
            for q in S[p]:
                n[q] -= 1
                if n[q] == 0:
                    rank[q] = i+1
                    if q not in Q:
                        Q.append(q)
        i = i+1
        front.append(Q)

    front.pop(len(front) - 1)
    return front


def CDF(values1, values2, n):
    """Calculate crowding distance

    :param values1: values in first dimension
    :type values1: iterable
    :param values2: values in second dimension
    :type values2: iterable
    :param n: maximum number of values
    :type n: int
    :return: `n` crowding distance values
    :rtype: list
    """
    distance = [0]*n
    sorted1 = sort_by_values(n, values1)
    sorted2 = sort_by_values(n, values2)
    distance[0] = 1e100  # border
    distance[-1] = 1e100
    if max(values1) == min(values1) or max(values2) == min(values2):
        return [1e100]*n
    for k in range(1, n-1):
        distance[k] = distance[k] + (values1[sorted1[k+1]] -
                                     values2[sorted1[k-1]])/(max(values1)-min(values1))
    for k in range(1, n-1):
        distance[k] = distance[k] + (values1[sorted2[k+1]] -
                                     values2[sorted2[k-1]])/(max(values2)-min(values2))
    return distance


def crossover(parent1, parent2):
    """Uniform crossover between two parents
        Selects random (independent) genes from one parent or the other

    :param parent1: First parent
    :type parent1: :class:`Individual`
    :param parent2: Second parent
    :type parent2: :class:`Individual`
    :return: Crossover between parents
    :rtype: :class:`Individual`
    """
    child = Individual([gene for gene in parent1])  # copy parent1
    for gene_idx, gene in enumerate(parent2):
        if random.random() < 0.5:
            child[gene_idx] = gene
    return child


def mutate(parent, attribute_variation):
    """Mutate a random number of parent genes around original value, within variation

    :param parent: parent individual
    :type parent: :class:`Individual`
    :param attribute_variation: AV for all genes in parent
    :type attribute_variation: list of :class:`AttributeVariation`
    :return: child with some parent genes randomly mutated
    :rtype: :class:`Individual`
    """
    # copy parent genes
    child = Individual([gene for gene in parent])
    # change between one and all genes of parent
    num_genes_to_change = random.randint(1, len(child))
    # get indices of genes to change
    genes_to_change = random.sample(range(len(child)), num_genes_to_change)
    for mut_gene_idx in genes_to_change:
        value = child[mut_gene_idx]
        # compute smallest distance to min/max of attribute
        val_min = attribute_variation[mut_gene_idx].val_min
        val_max = attribute_variation[mut_gene_idx].val_max
        delta_min = value - val_min
        delta_max = val_max - value
        delta = min(delta_min, delta_max)
        # sigma influences spread of random numbers
        # try to keep between min and max of attribute
        sigma = delta / 3 if delta > 0 else 1
        # get new value within normal distribution around current value
        value = random.gauss(value, sigma)
        if attribute_variation[mut_gene_idx].val_step:
            # quantized value
            step = attribute_variation[mut_gene_idx].val_step
            value = round(delta_min / step) * step + val_min
        # clip value to bounds
        value = min(max(value, val_min), val_max)
        child[mut_gene_idx] = value
    return child


def fitness_function(
        index, individual,
        model,
        attribute_variation,
        dill_objectives,
        save_results=False):
    """Compute fitness for one individual
        Called async: copies of individual and model given

    :param index: index within population
    :type index: int
    :param individual: individual to evaluate
    :type individual: :class:`Individual`
    :param model: smooth model
    :type model: dict
    :param attribute_variation: attribute variations
    :type attribute_variation: list of :class:`AttributeVariation`
    :param dill_objectives: objective functions
    :type dill_objectives: tuple of lambda-functions pickled with dill
    :param save_results: save smooth result in individual?
    :type save_results: boolean
    :return: index, modified individual with fitness (None if failed)
        and smooth_result (none if not save_results) set
    :rtype: tuple(int, :class:`Individual`)
    """
    # update (copied) oemof model
    for i, av in enumerate(attribute_variation):
        model['components'][av.comp_name][av.comp_attribute] = individual[i]

    # Now that the model is updated according to the genes given by the GA, run smooth
    try:
        smooth_result = run_smooth(model)[0]
        individual.smooth_result = smooth_result if save_results else None
        # update fitness with given objective functions
        objectives = dill.loads(dill_objectives)
        individual.fitness = tuple(f(smooth_result) for f in objectives)

    except Exception as e:
        # The smooth run failed.The fitness score remains None.
        print('Evaluation canceled ({})'.format(str(e)))
    return index, individual


class Optimization:
    """Main optimization class to save GA parameters

    :param n_core: number of threads to use.
        May be 'max' to use all (virtual) cores
    :type n_core: int or 'max'
    :param n_generation: number of generation to run
    :type n_generation: int
    :param population_size: number of new children per generation.
        The actual size of the population may be higher -
        however, each individual is only evaluated once
    :type population_size: int
    :param attribute_variation: attribute variation information that will be used by the GA
    :type attribute_variation: list of dicts, see :class:`AttributeVariation`
    :param model: smooth model
    :type model: dict
    :param objectives: multi-objectives to optimize.
        These functions take the result from `run_smooth` and return a float.
        Positive sign maximizes, negative sign minimizes.
        Defaults to minimizing annual costs and emissions
    :type objectives: 2-tuple of lambda functions
    :param objective_names: descriptive names for optimization functions.
        Defaults to ('costs', 'emissions')
    :type objective_names: 2-tuple of strings, optional
    :param plot_progress: plot current pareto front. Defaults to False
    :type plot_progress: boolean, optional
    :param SAVE_ALL_SMOOTH_RESULTS: save return value of `run_smooth`
        for all evaluated individuals.
        **Warning!** When writing the result to file,
        this may greatly increase the file size. Defaults to False
    :type SAVE_ALL_SMOOTH_RESULTS: boolean, optional
    :var population: current individuals
    :type population: list of Individual
    :var evaluated: keeps track of evaluated individuals to avoid double computation
    :type evaluated: dict with fingerprint of individual->:class:`Individual`
    :var ax: current figure handle for plotting
    :type ax: pyplot Axes
    :raises: `AttributeError` or `AssertionError` when required argument is missing or wrong
    """

    def __init__(self, iterable=(), **kwargs):

        # set defaults
        self.plot_progress = False
        self.SAVE_ALL_SMOOTH_RESULTS = False

        # objective functions: tuple with lambdas
        # negative sign for minimizing
        # defaults to minimum of annual costs and emissions
        self.objectives = (
            lambda x: -sum([c.results["annuity_total"] for c in x]),
            lambda x: -sum([c.results["annual_total_emissions"] for c in x]),
        )
        # objective names for plotting
        self.objective_names = ('costs', 'emissions')

        # set parameters from args
        self.__dict__.update(iterable, **kwargs)

        # how many CPU cores to use
        try:
            assert(self.n_core)
        except (AssertionError, AttributeError):
            print("No CPU count (n_core) given. Using all cores.")
            self.n_core = cpu_count()
        if self.n_core == "max":
            self.n_core = cpu_count()

        # population size
        try:
            assert(self.population_size)
        except (AssertionError, AttributeError):
            raise AssertionError("No population size given")

        # number of generations to run
        # TODO run until no more change?
        try:
            assert(self.n_generation)
        except (AssertionError, AttributeError):
            raise AssertionError("Number of generations not set")

        # attribute variation
        try:
            assert(self.attribute_variation)
        except (AssertionError, AttributeError):
            raise AssertionError("No attribute variation given")
        self.attribute_variation = [AttributeVariation(av) for av in self.attribute_variation]

        # oemof model to solve
        try:
            assert(self.model)
        except (AssertionError, AttributeError):
            raise AssertionError("No model given.")

        # objectives
        assert len(self.objectives) == 2, "Need exactly two objective functions"
        assert len(self.objectives) == len(
            self.objective_names), "Objective names don't match objective functions"

        # Init population with random values between attribute variation (val_max inclusive)
        self.population = []
        self.evaluated = {}

        # plot intermediate results?
        if self.plot_progress:
            self.ax = plt.figure().add_subplot(111)

    def err_callback(self, err_msg):
        """Async error callback

        :param err_msg: error message to print
        :type err_msg: string
        """
        print('Callback error at parallel computing! The error message is: {}'.format(err_msg))

    def set_fitness(self, result):
        """Async success callback
            Update master individual in population and `evaluated` dictionary

        :param result: result from fitness_function
        :type result: tuple(index, :class:`Individual`)
        """
        self.population[result[0]] = result[1]
        self.evaluated[str(result[1])] = result[1]

    def compute_fitness(self):
        """Compute fitness of every individual in `population` with `n_core` worker threads.
        Remove invalid indivuals from `population`
        """
        # open n_core worker threads
        pool = Pool(processes=self.n_core)
        # set objective functions for each worker
        dill_objectives = dill.dumps(self.objectives)
        for idx, ind in enumerate(self.population):
            if ind.fitness is None:  # not evaluated yet
                pool.apply_async(
                    fitness_function,
                    (idx, ind, self.model, self.attribute_variation,
                     dill_objectives, self.SAVE_ALL_SMOOTH_RESULTS),
                    callback=self.set_fitness,
                    error_callback=self.err_callback  # tb
                )
        pool.close()
        pool.join()
        # filter out individuals with invalid fitness values
        self.population = list(
            filter(lambda ind: ind is not None and ind.fitness is not None, self.population))

    def run(self):
        """Main GA function

        :return: pareto-optimal configurations
        :rtype: list of :class:`Individual`
        """

        random.seed()  # init RNG

        print('\n+++++++ START GENETIC ALGORITHM +++++++')
        print('The optimization parameters chosen are:')
        print('  population_size: {}'.format(self.population_size))
        print('  n_generation:    {}'.format(self.n_generation))
        print('  n_core:          {}'.format(self.n_core))
        print('+++++++++++++++++++++++++++++++++++++++\n')

        result = []

        for gen in range(self.n_generation):

            # generate offspring
            children = []

            # only children not seen before allowed in population
            # set upper bound for maximum number of generated children
            # population may not be pop_size big (invalid individuals)
            for tries in range(1000 * self.population_size):
                if (len(children) == self.population_size):
                    # population full (pop_size new individuals)
                    break

                # get random parents from pop_size best results
                try:
                    [parent1, parent2] = random.sample(self.population, 2)
                    # crossover and mutate parents
                    child = mutate(crossover(parent1, parent2), self.attribute_variation)
                except ValueError:
<<<<<<< HEAD
                    # not enough parents left / initial generation: generate random configuration
                    individual = []
                    for av in self.attribute_variation:
                        if av.val_step:
                            value = random.randrange(0, av.num_steps) * av.val_step + av.val_min
                        else:
                            value = random.uniform(av.val_min, av.val_max)
                        individual.append(value)
                    child = Individual(individual)
=======
                    print("Could not sample from {} parent{}. Not enough individuals left?".format(
                        len(self.population),
                        '' if len(self.population) == 1 else 's'))
                    break

                # crossover and mutate parents
                child = mutate(crossover(parent1, parent2), self.attribute_variation)
>>>>>>> 405b5701

                # check if child configuration has been seen before
                fingerprint = str(child)
                if fingerprint not in self.evaluated:
                    # child config not seen so far
                    children.append(child)
                    # block, so not in population again
                    self.evaluated[fingerprint] = None
            else:
                print("Warning: number of retries exceeded. \
<<<<<<< HEAD
{} new configurations generated.".format(len(children)))
=======
                {} new configurations generated.".format(
                    len(children)))
>>>>>>> 405b5701

            if len(children) == 0:
                # no new children could be generated
                print("Aborting.")
                break

            # New population generated (parents + children)
            self.population += children

            # evaluate generated population
            self.compute_fitness()

            if len(self.population) == 0:
                # no configuration  was successful
                print("No individuals left. Building new population.")
                continue

            # sort population by fitness
            f1_vals2 = [i.fitness[0] for i in self.population]
            f2_vals2 = [i.fitness[1] for i in self.population]
            FNDS = fast_non_dominated_sort(self.population)
            CDF_values = [CDF(f1_vals2, f2_vals2, len(NDS)) for NDS in FNDS]

            # select individuals on pareto front, depending on fitness and distance
            pop_idx = []
            for i in range(0, len(FNDS)):
                FNDS2 = [FNDS[i].index(FNDS[i][j]) for j in range(0, len(FNDS[i]))]
                front22 = sort_by_values(len(FNDS2), CDF_values[i])
                front = [FNDS[i][front22[j]] for j in range(0, len(FNDS[i]))]
                front.reverse()
                pop_idx += [v for v in front[:self.population_size-len(pop_idx)]]
                if (len(pop_idx) == self.population_size):
                    break

            # save pareto front
            # values/fitness tuples for all non-dominated individuals
            result = [self.population[i] for i in FNDS[0]]

            # print info of current pareto front
            print("The best front for Generation # {} / {} is".format(
                gen+1, self.n_generation))
            for i, v in enumerate(FNDS[0]):
                print(i, self.population[v], self.population[v].fitness)
            print("\n")

            # show current pareto front in plot
            if self.plot_progress:
                # use abs(r[]) to display positive values
                f1_vals = [r.fitness[0] for r in result]
                f2_vals = [r.fitness[1] for r in result]
                self.ax.clear()
                self.ax.plot(f1_vals, f2_vals, '.b')
                plt.title('Front for Generation #{}'.format(gen+1))
                plt.xlabel(self.objective_names[0])
                plt.ylabel(self.objective_names[1])
                plt.draw()
                plt.pause(0.1)

            self.population = [self.population[i] for i in pop_idx]

            # next generation

        print('\n+++++++ GENETIC ALGORITHM FINISHED +++++++')
        for i, attr in enumerate(self.attribute_variation):
            print(' {} - {}'.format(
                attr.comp_name, attr.comp_attribute))
        result.sort(key=lambda v: -v.fitness[0])
        for i, v in enumerate(result):
            print(i, v.values, " -> ", dict(zip(self.objective_names, v.fitness)))
        print('+++++++++++++++++++++++++++++++++++++++++++\n')

        if self.plot_progress:
            plt.show()

        return result


def run_optimization(opt_config, _model):
    """Entry point for genetic algorithm

    :param opt_config: Optimization parameters.
        May have separate `ga_params` dictionary or define parameters directly.
        See :class:`Optimization`.
    :type opt_config: dict
    :param _model: smooth model
    :type _model: dict or list (legacy)
    :return: pareto-optimal configurations
    :rtype: list of :class:`Individual`
    """
    # save GA params directly in config
    opt_config.update(opt_config.pop("ga_params", dict))
    if isinstance(_model["components"], list):
        # simplify oemof model: instead of components array, have dict with component names as key
        _names = [c.pop("name") for c in _model["components"]]
        _model.update({'components': dict(zip(_names, _model["components"]))})
    # save oemof model in config
    opt_config.update({"model": _model})
    # run GA
    return Optimization(opt_config).run()<|MERGE_RESOLUTION|>--- conflicted
+++ resolved
@@ -590,7 +590,6 @@
                     # crossover and mutate parents
                     child = mutate(crossover(parent1, parent2), self.attribute_variation)
                 except ValueError:
-<<<<<<< HEAD
                     # not enough parents left / initial generation: generate random configuration
                     individual = []
                     for av in self.attribute_variation:
@@ -600,15 +599,6 @@
                             value = random.uniform(av.val_min, av.val_max)
                         individual.append(value)
                     child = Individual(individual)
-=======
-                    print("Could not sample from {} parent{}. Not enough individuals left?".format(
-                        len(self.population),
-                        '' if len(self.population) == 1 else 's'))
-                    break
-
-                # crossover and mutate parents
-                child = mutate(crossover(parent1, parent2), self.attribute_variation)
->>>>>>> 405b5701
 
                 # check if child configuration has been seen before
                 fingerprint = str(child)
@@ -619,12 +609,7 @@
                     self.evaluated[fingerprint] = None
             else:
                 print("Warning: number of retries exceeded. \
-<<<<<<< HEAD
 {} new configurations generated.".format(len(children)))
-=======
-                {} new configurations generated.".format(
-                    len(children)))
->>>>>>> 405b5701
 
             if len(children) == 0:
                 # no new children could be generated
