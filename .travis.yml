--- conflicted
+++ resolved
@@ -20,14 +20,12 @@
   # Install other smooth dependencies
   - pip install -r requirements.txt
 
-<<<<<<< HEAD
+  # Install smooth itself
+  - python setup.py install
+
   # Build docs
   - pip install -r doc/requirements.txt
   - make -C doc html
-=======
-  # Install smooth itself
-  - python setup.py install
->>>>>>> bd4a54ac
 
 script:
   # Run pytest in `tests` directory
