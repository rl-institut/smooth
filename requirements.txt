matplotlib
pandas
numpy
<<<<<<< HEAD
oemof.network
oemof.solph
=======
>>>>>>> 877d3171
scipy
dill
#oemof
pyutilib==5.8.0<|MERGE_RESOLUTION|>--- conflicted
+++ resolved
@@ -1,12 +1,8 @@
 matplotlib
 pandas
 numpy
-<<<<<<< HEAD
 oemof.network
 oemof.solph
-=======
->>>>>>> 877d3171
 scipy
 dill
-#oemof
 pyutilib==5.8.0